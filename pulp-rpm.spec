%{!?python_sitelib: %global python_sitelib %(%{__python} -c "from distutils.sysconfig import get_python_lib; print(get_python_lib())")}
%{!?python_sitearch: %global python_sitearch %(%{__python} -c "from distutils.sysconfig import get_python_lib; print(get_python_lib(1))")}

%if 0%{?rhel} == 5
%define pulp_admin 0
%define pulp_server 0
%else
%define pulp_admin 1
%define pulp_server 1
%endif


# ---- Pulp (rpm) --------------------------------------------------------------

Name: pulp-rpm
Version: 2.8.2
<<<<<<< HEAD
Release: 0.1.beta%{?dist}
=======
Release: 1%{?dist}
>>>>>>> 4119125e
Summary: Support for RPM content in the Pulp platform
Group: Development/Languages
License: GPLv2
URL: https://fedorahosted.org/pulp/
Source0: https://github.com/pulp/pulp_rpm/archive/%{name}-%{version}.tar.gz
BuildRoot: %{_tmppath}/%{name}-%{version}-%{release}-root-%(%{__id_u} -n)
BuildArch:      noarch
BuildRequires:  python2-devel
BuildRequires:  python-setuptools
BuildRequires:  rpm-python

%description
Provides a collection of platform plugins, client extensions and agent
handlers that provide RPM support.

%prep
%setup -q

%build

pushd common
%{__python} setup.py build
popd

%if %{pulp_admin}
pushd extensions_admin
%{__python} setup.py build
popd
%endif # End pulp_admin if block

pushd extensions_consumer
%{__python} setup.py build
popd

pushd handlers
%{__python} setup.py build
popd

%if %{pulp_server}
pushd plugins
%{__python} setup.py build
popd
%endif # End pulp_server if block

%install
rm -rf %{buildroot}

mkdir -p %{buildroot}/%{_sysconfdir}/pulp

pushd common
%{__python} setup.py install -O1 --skip-build --root %{buildroot}
popd

%if %{pulp_admin}
pushd extensions_admin
%{__python} setup.py install -O1 --skip-build --root %{buildroot}
popd

mkdir -p %{buildroot}/%{_usr}/lib/pulp/admin/extensions
%endif # End pulp_admin if block

pushd extensions_consumer
%{__python} setup.py install -O1 --skip-build --root %{buildroot}
popd

pushd handlers
%{__python} setup.py install -O1 --skip-build --root %{buildroot}
popd

%if %{pulp_server}
pushd plugins
%{__python} setup.py install -O1 --skip-build --root %{buildroot}
popd

mkdir -p %{buildroot}/%{_usr}/lib/pulp/plugins
mkdir -p %{buildroot}/%{_var}/lib/pulp/published/yum/http
mkdir -p %{buildroot}/%{_var}/lib/pulp/published/yum/https

cp -R plugins/etc/httpd %{buildroot}/%{_sysconfdir}
cp -R plugins/etc/pulp %{buildroot}/%{_sysconfdir}

# Distribution XSD files
mkdir -p %{buildroot}/%{_usr}/share/pulp-rpm
cp -R plugins/usr/share/pulp-rpm %{buildroot}/%{_usr}/share/
%endif # End pulp_server if block

# Directories
mkdir -p %{buildroot}/%{_sysconfdir}/pki/pulp/content
mkdir -p %{buildroot}/%{_sysconfdir}/yum.repos.d
mkdir -p %{buildroot}/%{_usr}/lib/pulp/consumer/extensions
mkdir -p %{buildroot}/%{_usr}/lib/pulp/agent/handlers

# Configuration
cp -R handlers/etc/yum %{buildroot}/%{_sysconfdir}
cp -R handlers/etc/pulp %{buildroot}/%{_sysconfdir}

# Yum Plugins
cp -R handlers/usr/lib/yum-plugins %{buildroot}/%{_usr}/lib

# Ghost repository file for consumers
touch %{buildroot}/%{_sysconfdir}/yum.repos.d/pulp.repo


%clean
rm -rf %{buildroot}


# define required pulp platform version.
%global pulp_version %{version}


# ---- RPM Common --------------------------------------------------------------

%package -n python-pulp-rpm-common
Summary: Pulp RPM support common library
Group: Development/Languages
Requires: python-pulp-common = %{pulp_version}
Obsoletes: python-pulp-rpm-extension <= 2.4.0

%description -n python-pulp-rpm-common
A collection of modules shared among all RPM components.

%files -n python-pulp-rpm-common
%defattr(-,root,root,-)
%dir %{python_sitelib}/pulp_rpm
%{python_sitelib}/pulp_rpm_common*.egg-info
%{python_sitelib}/pulp_rpm/__init__.py*
%{python_sitelib}/pulp_rpm/extensions/__init__.py*
%{python_sitelib}/pulp_rpm/common/
%doc LICENSE COPYRIGHT

# ---- Plugins -----------------------------------------------------------------
%if %{pulp_server}
%package plugins
Summary: Pulp RPM plugins
Group: Development/Languages
Requires: python-pulp-rpm-common = %{pulp_version}
Requires: python-pulp-oid_validation >= 2.7.0
Requires: pulp-server = %{pulp_version}
Requires: createrepo >= 0.9.9-21
Requires: createrepo_c >= 0.4.1-1
Requires: python-rhsm >= 1.8.0
Requires: pyliblzma
Requires: python-nectar >= 1.2.1
Requires: genisoimage
Requires: m2crypto
Requires: python-lxml

%description plugins
Provides a collection of platform plugins that extend the Pulp platform
to provide RPM specific support.

%files plugins
%defattr(-,root,root,-)
%{python_sitelib}/pulp_rpm/plugins/
%{python_sitelib}/pulp_rpm/yum_plugin/
%{python_sitelib}/pulp_rpm_plugins*.egg-info
%config(noreplace) %{_sysconfdir}/httpd/conf.d/pulp_rpm.conf
%{_usr}/share/pulp-rpm/
%{_sysconfdir}/pulp/vhosts80/rpm.conf
%defattr(-,apache,apache,-)
%{_var}/lib/pulp/published/yum/
%{_sysconfdir}/pki/pulp/content/
%doc LICENSE COPYRIGHT
%endif # End pulp_server if block


# ---- Admin Extensions --------------------------------------------------------
%if %{pulp_admin}
%package admin-extensions
Summary: The RPM admin client extensions
Group: Development/Languages
Requires: pulp-admin-client = %{pulp_version}
Requires: python-pulp-rpm-common = %{pulp_version}

%description admin-extensions
A collection of extensions that supplement and override generic admin
client capabilites with RPM specific features.

%files admin-extensions
%defattr(-,root,root,-)
%{python_sitelib}/pulp_rpm_extensions_admin*.egg-info
%{python_sitelib}/pulp_rpm/extensions/admin/
%doc LICENSE COPYRIGHT
%endif # End pulp_admin if block


# ---- Consumer Extensions -----------------------------------------------------

%package consumer-extensions
Summary: The RPM consumer client extensions
Group: Development/Languages
Requires: pulp-consumer-client = %{pulp_version}

%description consumer-extensions
A collection of extensions that supplement and override generic consumer
client capabilites with RPM specific features.

%files consumer-extensions
%defattr(-,root,root,-)
%{python_sitelib}/pulp_rpm_extensions_consumer*.egg-info
%{python_sitelib}/pulp_rpm/extensions/consumer/
%doc LICENSE COPYRIGHT


# ---- Agent Handlers ----------------------------------------------------------

%package handlers
Summary: Pulp agent rpm handlers
Group: Development/Languages
Requires: python-rhsm
Requires: python-pulp-rpm-common = %{pulp_version}
Requires: python-pulp-agent-lib = %{pulp_version}

%description handlers
A collection of handlers that provide both Linux and RPM specific
functionality within the Pulp agent.  This includes RPM install, update,
uninstall; RPM profile reporting; binding through yum repository
management and Linux specific commands such as system reboot.

%files handlers
%defattr(-,root,root,-)
%{python_sitelib}/pulp_rpm_handlers*.egg-info
%{python_sitelib}/pulp_rpm/handlers/
%{_sysconfdir}/pulp/agent/conf.d/bind.conf
%{_sysconfdir}/pulp/agent/conf.d/linux.conf
%{_sysconfdir}/pulp/agent/conf.d/rpm.conf
%ghost %{_sysconfdir}/yum.repos.d/pulp.repo
%doc LICENSE COPYRIGHT


# ---- YUM Plugins -------------------------------------------------------------

%package yumplugins
Summary: Yum plugins supplementing in Pulp consumer operations
Group: Development/Languages
Requires: yum
Requires: python-rhsm >= 1.8.0
Requires: python-pulp-bindings = %{pulp_version}

%description yumplugins
A collection of yum plugins supplementing Pulp consumer operations.

%files yumplugins
%defattr(-,root,root,-)
%{_sysconfdir}/yum/pluginconf.d/pulp-profile-update.conf
%{_usr}/lib/yum-plugins/pulp-profile-update.py*
%doc LICENSE COPYRIGHT



%changelog
* Wed Apr 06 2016 Sean Myers <sean.myers@redhat.com> 2.8.2-1
- Pulp rebuild

* Tue Apr 05 2016 Sean Myers <sean.myers@redhat.com> 2.8.1-1
- Pulp rebuild

* Wed Mar 30 2016 Sean Myers <sean.myers@redhat.com> 2.8.1-0.2.rc
- Pulp rebuild

* Wed Mar 23 2016 Sean Myers <sean.myers@redhat.com> 2.8.1-0.1.beta
- Pulp rebuild

* Fri Mar 04 2016 Dennis Kliban <dkliban@redhat.com> 2.8.0-0.8.beta
- Pulp rebuild

* Thu Mar 03 2016 Dennis Kliban <dkliban@redhat.com> 2.8.0-0.7.beta
- Pulp rebuild

* Thu Mar 03 2016 Dennis Kliban <dkliban@redhat.com> 2.8.0-0.6.beta
- Pulp rebuild

* Fri Feb 19 2016 Dennis Kliban <dkliban@redhat.com> 2.8.0-0.5.beta
- 1626 - Fix yum repo sync cancellation. (ipanova@redhat.com)
- 1659 - ISO Sync is not performed correctly if download policy was changed.
  (ipanova@redhat.com)
- 1660 - Cannot create/update ISO repo without feed. (ipanova@redhat.com)
- 1624 - Repo sync with --retain-old-count is failing (ipanova@redhat.com)

* Thu Jan 28 2016 Dennis Kliban <dkliban@redhat.com> 2.8.0-0.4.beta
- Pulp rebuild

* Tue Jan 19 2016 Dennis Kliban <dkliban@redhat.com> 2.8.0-0.3.beta
- Pulp rebuild

* Wed Jan 13 2016 Dennis Kliban <dkliban@redhat.com> 2.8.0-0.2.beta
- Pulp rebuild

* Mon Jan 11 2016 Dennis Kliban <dkliban@redhat.com> 2.8.0-0.1.beta
- 1264 - UnicodeEncodeError while synchronizing Fedora 21 and 22 updates
  (ipanova@redhat.com)

* Tue Feb 10 2015 Chris Duryee <cduryee@redhat.com> 2.6.0-0.7.beta
- Pulp rebuild

* Tue Feb 10 2015 Chris Duryee <cduryee@redhat.com> 2.6.0-0.6.beta
- 1147073 - when a distribution hasn't changed, sync no longer re-donwnloads
  its files (mhrivnak@redhat.com)

* Fri Jan 16 2015 Chris Duryee <cduryee@redhat.com> 2.6.0-0.5.beta
- 1175616 - Don't index the title field of erratum due to max mongo index size.
  (bcourt@redhat.com)
- 1176698 - Ensure we support Python 2.6 when encoding unicode
  (bcourt@redhat.com)

* Tue Jan 13 2015 Chris Duryee <cduryee@redhat.com> 2.6.0-0.4.beta
- Pulp rebuild

* Mon Jan 12 2015 Chris Duryee <cduryee@redhat.com> 2.6.0-0.3.beta
- 1171278 - allow pulp-admin to print all packages associated with errata
  (cduryee@redhat.com)
- 1171278 - update erratum when a new packagelist is encountered
  (cduryee@redhat.com)

* Tue Dec 23 2014 Chris Duryee <cduryee@redhat.com> 2.6.0-0.2.beta
- 1175818 - Fix failure on Errata with missing "sum" (rbarlow@redhat.com)
- 1171280 - ensure packages are available when calculating applicability
  (cduryee@redhat.com)
- 972880 - The ISO importer now checks all ISO units before downloading new
  content. (jcline@redhat.com)
- 11157852 - Convert timestamp values in the repomd to integers from floats
  (bcourt@redhat.com)
- 1165355 - Sanitize checksum types. (rbarlow@redhat.com)
- 1158945 - Pulp can now publish RPM packages with descriptions containing
  unicode characters. (jcline@redhat.com)
- 1168602 - fix missing /usr/share/pulp-rpm/pulp_distribution.xsd in the spec
  file (bcourt@redhat.com)
- 1151485 - fixing a typo in 2.4 release notes documentation
  (skarmark@redhat.com)

* Mon Dec 22 2014 Randy Barlow <rbarlow@redhat.com> 2.5.2-0.1.rc
- Pulp rebuild

* Fri Dec 19 2014 Randy Barlow <rbarlow@redhat.com> 2.5.2-0.0.beta
- 1175818 - Fix failure on Errata with missing "sum" (rbarlow@redhat.com)
- 1171280 - ensure packages are available when calculating applicability
  (cduryee@redhat.com)
- 1151485 - fixing a typo in 2.4 release notes documentation
  (skarmark@redhat.com)

* Wed Dec 10 2014 Barnaby Court <bcourt@redhat.com> 2.5.1-1
- 11157852 - Convert timestamp values in the repomd to integers from floats
  (bcourt@redhat.com)
- 1165355 - Sanitize checksum types. (rbarlow@redhat.com)
- 1168602 - fix missing /usr/share/pulp-rpm/pulp_distribution.xsd in the spec
  file (bcourt@redhat.com)
- 1165355 - Sanitize checksum types. (rbarlow@redhat.com)
- 1148937 - Repo group publish fails when there are no repo members in the
  group (ipanova@redhat.com)
- 1146294 - do not import pulp.bindings.server to get DEFAULT_CA_PATH
  (cduryee@redhat.com)
- 1073155 - fix permissions in dev setup script (cduryee@redhat.com)
- 1155192 - Fix certificate verification error when set to False
  (contact@andreagiardini.com)
- 1153378 - remove SSLInsecureRenegotation from pulp_rpm.conf
  (cduryee@redhat.com)
- 1151490 - Repo group publish  fails with NoneType error (ipanova@redhat.com)
- 1138475 - yum distributor now always includes "description" element for
  errata (mhrivnak@redhat.com)

* Thu Nov 06 2014 asmacdo <asmacdo@gmail.com> 2.5.0-0.17.rc
- 1155192 - Fix certificate verification error when set to False
  (contact@andreagiardini.com)
- 1153378 - remove SSLInsecureRenegotation from pulp_rpm.conf
  (cduryee@redhat.com)
- 1151490 - Repo group publish  fails with NoneType error (ipanova@redhat.com)
- 1138475 - yum distributor now always includes "description" element for
  errata (mhrivnak@redhat.com)

* Fri Oct 31 2014 Austin Macdonald <amacdona@redhat.com> 2.5.0-0.15.rc
- 1150297 - Replace 2.4.x versions with 2.5.0. (rbarlow@redhat.com)
- 1103232 - Document importer settings. (rbarlow@redhat.com)

* Thu Oct 16 2014 Randy Barlow <rbarlow@redhat.com> 2.4.3-1
- 1103232 - Document importer settings. (rbarlow@redhat.com)

* Mon Oct 13 2014 Chris Duryee <cduryee@redhat.com> 2.4.2-1
- 1150714 - delete old distribution units when syncing (cduryee@redhat.com)

* Sun Oct 12 2014 Chris Duryee <cduryee@redhat.com> 2.5.0-0.8.beta
- 1150714 - delete old distribution units when syncing (cduryee@redhat.com)
- 1049492 - Add docs for the yum_repo_metadata_file. (rbarlow@redhat.com)
- 1139888 - Document the default for validate. (rbarlow@redhat.com)
- 1131260 - Add verify_ssl to repo_auth.conf. (rbarlow@redhat.com)
- 1125388 - ensure we save storage_path when saving units (cduryee@redhat.com)
- 1126960 - support the xml:base attribute on rpm packages in the primary.xml
  for delineating an alternate base location during RPM sync
  (bcourt@redhat.com)
- 1130305 - Document workaround for when migration 3 updates fail.
  (bcourt@redhat.com)
- 1130305 - Document workaround for when migration 3 updates fail.
  (bcourt@redhat.com)
- 1022553 - The 'pulp-admin rpm consumer unbind' command now reports a missing
  binding in a more friendly way (jcline@redhat.com)
- 1130305 - Document workaround for when migration 3 updates fail.
  (bcourt@redhat.com)
- 1127298 - Alternate Content sources needs to wrap the nectar listener in a
  container listener. (bcourt@redhat.com)
- 1127793 - The checksum is now saved to the distributor only if explicitly
  provided (jcline@redhat.com)
- 1128292 - Specify the default attribute on generated package group xml.  This
  fixes a bug where the graphical installer failed to select a default option
  on RHEL 6 if we do not specify a default. (bcourt@redhat.com)
- 1101566 - unit_metadata is now optional for the yum import upload
  (jcline@redhat.com)
- 1108306 - Adjust the location tag in the primary xml snippet during repo
  sync.  This was previously only done during upload. (bcourt@redhat.com)
- 1118501 - updating logic to form consumer profile lookup table with the
  newest rpm, so that in case of multiple packages with same name and arch,
  applicability logic does not fail (skarmark@redhat.com)

* Tue Sep 23 2014 Randy Barlow <rbarlow@redhat.com> 2.4.1-1
- 1131260 - Add verify_ssl to repo_auth.conf. (rbarlow@redhat.com)
- 1135144 - certificate verified by apache. (jortel@redhat.com)
- 1130312 - Add release notes for 2.4.1. (rbarlow@redhat.com)
- 1131260 - use platform openssl for certificate verification.
  (jortel@redhat.com)
- 1118501 - updating logic to form consumer profile lookup table with the
  newest rpm, so that in case of multiple packages with same name and arch,
  applicability logic does not fail (skarmark@redhat.com)

* Sat Aug 09 2014 Randy Barlow <rbarlow@redhat.com> 2.4.0-1
- 1121264 - correcting the documentation for max_speed (mhrivnak@redhat.com)
- 1116060 - Fix handling of failed package installs. (jortel@redhat.com)
- 1097816 - adding "gpgkey" as a valid distributor config value
  (mhrivnak@redhat.com)
- 1111322 - Fix client side error trying to update iso repo (bcourt@redhat.com)
- 1099771 - Add a unit test to assert correct behavior for reporting invalid
  checksums. (rbarlow@redhat.com)
- 973784 - improving performance of depsolve (mhrivnak@redhat.com)
- 1107117 - Viewing the details of an erratum using "pulp-admin rpm repo
  content errata --repo-id=<Repo ID> --erratum-id=<errata id>" now behaves as
  expected (jcline@redhat.com)
- 1101622 - Erratum uploads from pulp-admin now stop when malformed csv files
  are found (jcline@redhat.com)
- 995082 - 'pulp-admin rpm repo list --details' now displays all distributors
  attached to a repository (jcline@redhat.com)
- 1104839 - pulp no longer creates a prestodelta.xml file if there are no DRPMs
  to publish (mhrivnak@redhat.com)
- 1099600 - fix treeinfo files during upgrades (cduryee@redhat.com)
- 1097790 - check task details of erratum upload to determine if task succeeded
  (cduryee@redhat.com)
- 1102377 - generating listing files during repo publish (mhrivnak@redhat.com)
- 1100027 - eliminating race condition during listing file generation
  (mhrivnak@redhat.com)
- 1101168 - use metadata when computing RPM filename (cduryee@redhat.com)
- 1100848 - Only hand strings to ElementTree. (rbarlow@redhat.com)
- 1082386 - Added better logging detail to yum syncs. (rbarlow@redhat.com)
- 1095332 - updated the position of checking for existing units and associating
  them with repo, so that the progress calculations are not affected
  (skarmark@redhat.com)
- 1094498 - Added logic to re-download rpms, drpms and srpms that don't exist
  on disk during synchronization (skarmark@redhat.com)
- 1096931 - improving repo update command to better detect spawned tasks
  (mhrivnak@redhat.com)
- 1051700 - Don't build plugins or admin extensions on RHEL 5.
  (rbarlow@redhat.com)
- 1099236 - add Obsoletes for python-pulp-rpm-extension (cduryee@redhat.com)
- 1098844 - updating yum distributor to publish rpms at the same level as
  repodata directory and not as per relative path of each unit
  (skarmark@redhat.com)
- 1095437 - convert checksum-type keyword to checksum_type (bcourt@redhat.com)
- 1042932 - Update to use the step processor for exporting repos and repo
  groups (bcourt@redhat.com)
- 1097434 - The profile translates erratum to rpm unit keys.
  (rbarlow@redhat.com)
- 1097813 - post-upload linking of errata to rpms now works
  (mhrivnak@redhat.com)
- 1095829 - strip repomd.xml from treeinfo when appropriate
  (cduryee@redhat.com)
- 1096931 - removed CLI's attempt to display data that no longer exists
  (mhrivnak@redhat.com)
- 1093429 - Changing parameter name for repo create due to API change
  (mhrivnak@redhat.com)
- 1080455 - fixing rendering error in pulp-consumer bind and unbind commands
  (skarmark@redhat.com)
- 1094404 - Fix to not delete all repo contents accidentally.
  (bmbouter@gmail.com)
- 1090534 - Publish the repomd.xml file. (rbarlow@redhat.com)
- 1082245 - Fix failed task reporting in content install commands.
  (jortel@redhat.com)
- 1091078 - rhui cataloger requires nectar >= 1.2.0. (jortel@redhat.com)
- 1085087 - fixing yum importer so that packages are not re-downloaded for
  every repository (skarmark@redhat.com)
- 1062725 - package install fails when requested package not available.
  (jortel@redhat.com)
- 1085853 - Moved logger statement out of the for loop so that it doesn't get
  printed for every rpm migrated (skarmark@redhat.com)
- 1065016 - Don't require optionlist to be present. (rbarlow@redhat.com)
- 1025465 - Log all ISO download failures. (rbarlow@redhat.com)
- 1084077 - removing python-pulp-rpm-extension from admin and consumer
  extension deps as we no longer produce this rpm (skarmark@redhat.com)
- 1081865 - updating location element in the repomd file to include href
  attribute (skarmark@redhat.com)
- 1083098 - Fix rpm handler loading. (jortel@redhat.com)
- 973784 - refactored dependency solving workflow for performance
  (mhrivnak@redhat.com)
- 1070336 - Fix passing of the consumer group id when the --all option is used
  for the "pulp-admin rpm consumer group package update ..." command
  (bcourt@redhat.com)
- 1067169 - Fixed the copy command so it outputs the result without crashing
  (mhrivnak@redhat.com)
- 1064594 - initializing plugin loader for migration 0015 (mhrivnak@redhat.com)
- 1042932 - Fix listings files in export distributor for both individual repos
  and repo groups. (bcourt@redhat.com)
- 1046160 - giving up ownership of /var/lib/pulp/published
  (mhrivnak@redhat.com)
- 1053674 - implement distributor_removed on yum distributor
  (bcourt@redhat.com)
- 1056243 - Implement yum distributor create_consumer_payload (fix consumer
  binding) (bcourt@redhat.com)
- 921743 - Adjust ownership and permissions for a variety of the RPM paths.
  (rbarlow@redhat.com)
- 1034978 - Move to standard formatter for unit copy & remove extension
  (bcourt@redhat.com)
- 1038309 - Fix bug where distributor type was being checked against the
  distributor id instead of the type id (bcourt@redhat.com)
- 1029057 - Save the rpm repo checksum type from the repo scratchpad to the
  distributor config during a publish. (bcourt@redhat.com)
- 1029057 - Save the rpm repo checksum type from the repo scratchpad to the
  distributor config during a publish. (bcourt@redhat.com)
- 1003965 - Error out of a sync if there is no feed url (bcourt@redhat.com)
- 995076 - make sure to call finalize on the nectar config object
  (jason.connor@gmail.com)
- 1004580 - Add the ability to specify the checksum type when uploading rpm &
  srpm units (bcourt@redhat.com)
- 1023188 - Create listing files in ISO export distributor (bcourt@redhat.com)
- 1032189 - fixed use of gettext with multiple substitutions
  (mhrivnak@redhat.com)
- 1004981 - RPM agent should support filtering packages by epoch, version,
  release, and architecture when installing (bcourt@redhat.com)
- 924788 - Added upload SRPM command (jason.dobies@redhat.com)
- 1020460 - Fixed removing skip list from an existing repository
  (jason.dobies@redhat.com)

* Mon Nov 25 2013 Barnaby Court <bcourt@redhat.com> 2.3.1-1
- 1034366 - Failure to export RPM repositories to ISO where the repository does
  not have a checksum manually set. (bcourt@redhat.com)
- 1033776 - If scratchpad contains fields other than checksum_type then
  checksum may be calculated incorrectly. (bcourt@redhat.com)

* Tue Nov 19 2013 Barnaby Court <bcourt@redhat.com> 2.3.0-1
- 1029057 - Save the rpm repo checksum type from the repo scratchpad to the
  distributor config during a publish. (bcourt@redhat.com)
- 1029057 - override sha with sha1 in order to support yum modifyrepo command.
  (bcourt@redhat.com)
- 1029057 - Set checksum for metadata from upstream repository on synced
  repositories. (bcourt@redhat.com)
- 1026907 - Fix dep equality comparison when a release is omitted.
  (jason.dobies@redhat.com)
- 1020007 - added loading of conf file to entry point (jason.connor@gmail.com)
- 1018235 - Docs about how a repo URL is generated. (jason.dobies@redhat.com)
- 1021672 - Ensure that if the treeinfo specifies a packagedir that the
  directory is created and a link to all the packages can be found within it
  (bcourt@redhat.com)
- 1008010 - fixed parsing of the translated names and descriptions for groups
  and categories during import (mhrivnak@redhat.com)
- 1020415 - added a workaround for a bug in yum where it neglects to encode
  epochs to strings, which in rare circumstances could cause a failure to
  generate updateinfo.xml (mhrivnak@redhat.com)
- 973678 - Return a report when ISO uploads are processed. (rbarlow@redhat.com)
- 975503 - Add pulp-admin iso repo publish status command (bcourt@redhat.com)
- 999129 - create and use unique subdirectories for rpm and iso uploads
  (skarmark@redhat.com)
- 1011267 - Display checksum validation errors via the RPM command line client
  (bcourt@redhat.com)
- 962928 - adding repo feed validation in iso_importer to raise a more graceful
  error message than random traceback (skarmark@redhat.com)
- 965751 - the iso importer now uses the threaded requests downloader instead
  of the curl downloader (mhrivnak@redhat.com)
- 976435 - load puppet importer config from a file using a common method.
  (bcourt@redhat.com)
- 979589 - fixing consumer update for all packages failing with  KeyError:
  'resolved' (skarmark@redhat.com)
- 1004790 - Remove legacy dependency on Grinder that is no longer required.
  (bcourt@redhat.com)
- 953248 - Custom checksum on repository config was not honored.
  (bcourt@redhat.com)
- 973744 - when doing recursive copies, all copied units are now displayed, not
  just the ones that were explicitly matched by the request.
  (mhrivnak@redhat.com)
- 972913 - adding cli validation for conditional packages when upload a package
  group (skarmark@redhat.com)
- 973678 - Do not allow ISOs named PULP_MANIFEST to be uploaded.
  (rbarlow@redhat.com)
- 997177 - Move uploads to the content directory instead of copying them
  (bcourt@redhat.com)
- 976845 - updating descriptions for iso repo sync and publish commands as both
  don't support status sub-command (skarmark@redhat.com)
- 1004897 - Fix bug where distributor validate_config is finding relative path
  conflicts with the repository that is being updated (bcourt@redhat.com)
- 979587 - updating consumer update command to default to all packages instead
  of accepting -a flag. (skarmark@redhat.com)
- 979587 - updating consumer update command to default to all packages instead
  of accepting -a flag (skarmark@redhat.com)
- 1004086 - Rename migration #11 to #7, and increment migration version #7 to
  #10 by one. (rbarlow@redhat.com)
- 1004049 - added a migration for errata that have the old "from_str" key
  (mhrivnak@redhat.com)
- 915330 - Fix performance degradation of importer and distributor
  configuration validation as the number of repositories increased
  (bcourt@redhat.com)
- 956711 - Raise an error to the client if an attempt is made to install an
  errata that does not exist in a repository bound to the consumer
  (bcourt@redhat.com)
- 999516 - Block plugin tests from running on RHEL 5 (bcourt@redhat.com)
- 999516 - Block plugin tests from running on RHEL 5 (bcourt@redhat.com)
- 999516 - Block plugin tests from running on RHEL 5 (bcourt@redhat.com)
- 999516 - Block plugin tests from running on RHEL 5 (bcourt@redhat.com)
- 991500 - changes with respect to updated get_repo_units conduit call to
  return plugin units instead of dictionary (skarmark@redhat.com)
- 996625 - sync now always saves groups and categories, in case their metadata
  has changed. (mhrivnak@redhat.com)
- 981782 - Add the ability to change the skip options on the rpm repo update
  command (bcourt@redhat.com)
- 995572 - fixed a treeinfo file parsing error when dealing with treeinfo files
  that do not include a "variant" value. (mhrivnak@redhat.com)
- 995096 - fixed multiple bugs in errata parsing and added a test
  (mhrivnak@redhat.com)
- 995146 - Rename one of two migrations that were sharing version 0012.
  (rbarlow@redhat.com)
- 993452 - when uploading an RPM, the "location" tag in its generated repodata
  XML is now correct. (mhrivnak@redhat.com)
- 980181 - added listing file generation on publish and unpublish
  (jason.connor@gmail.com)
- 988919 - non-standard repo metadata files that happen to be sqlite files can
  now be downloaded successfully during a sync (mhrivnak@redhat.com)
- 988005 - uploads of units that are not RPMs work again (mhrivnak@redhat.com)
- 986026 - Added a migration to upgrade conditional_package_names from v1 to
  v2. (rbarlow@redhat.com)
- 987663 - syncing of a distribution now uses a nectar factory to get the most
  appropriate downloader type for a given URL, defaulting to the requests
  library for HTTP. It also now uses the nectar config options that are
  specified in the importer config instead of always using a default config.
  (mhrivnak@redhat.com)
- 952386 - Cleanup published files when ISODistributors are removed.
  (rbarlow@redhat.com)
- 976579 - adding creation of Packages symlink to contents
  (jason.connor@gmail.com)
- 975543 - Change the ISO "content" command name to "isos".
  (rbarlow@redhat.com)
- 974590 - Handle multiple calls to copy metadata files.
  (jason.dobies@redhat.com)
- 950772 - Don't attempt state transitions away from STATE_CANCELLED.
  (rbarlow@redhat.com)

* Mon Jul 15 2013 Jeff Ortel <jortel@redhat.com> 2.2.0-1
- 984104 - fixed a bug that caused multiple calls to group copy with the
  --recursive option to fail (mhrivnak@redhat.com)
- 983323 - fixed an XML parsing incompatibility with python 2.6 where the
  default XML namespace was being mishandled. (mhrivnak@redhat.com)
- 982649 - fixing a python 2.6 incompatibility which caused writing of XML for
  individual packages to fail. (mhrivnak@redhat.com)
- 976042 - source RPMs are now categorized correctly as type "srpm".
  (mhrivnak@redhat.com)
- 980572 - can now import groups from comps.xml files where some groups entries
  don't include a "uservisible" value, such as in a Fedora 18 repo.
  (mhrivnak@redhat.com)
- 973402 - fixed a mishandling of XML namespaces in repo metadata that led to
  problems when installing packages with dependencies from a published repo.
  (mhrivnak@redhat.com)
- 976333 - Fixed importer config look up to use constant
  (jason.dobies@redhat.com)
- 976333 - Updated the relative URL calculation to use the new key for feed
  (jason.dobies@redhat.com)
- 974663 - the importer can now save repo metadata files of unknown types in
  the database as units (mhrivnak@redhat.com)
- 972909 - Extract the provides/requires fields from the XML server-side.
  (jason.dobies@redhat.com)
- 973387 - fix fsize attribute error on unit install progress reporting.
  (jortel@redhat.com)
- 972909 - invalid requires and provides data originally generated by the v2.1
  upload workflow now gets corrected by a migration. (mhrivnak@redhat.com)
- 972911 - migration 0010 now works. Had to account for cases where a
  provide/require had already been converted, and cases where encoding was non-
  ASCII. (mhrivnak@redhat.com)
- 962941 - Don't use ISO names as keys in the progress report.
  (rbarlow@redhat.com)
- 971953 - Work around to limit RAM usage during RPM removal
  (jason.dobies@redhat.com)
- 970795 - Make sure the publishing build directory is empty before publishing
  ISOs. (rbarlow@redhat.com)
- 971161 - Added distribution failed state rendering that was removed since 2.1
  (jason.dobies@redhat.com)
- 955700 - Merge commit 'ba158afb1960799fb8f0dd458f5da21dfe936507' into pulp
  (skarmark@redhat.com)
- 971200 - Fixed pagination of iterables so that a non-generator doesn't cause
  an infinite loop. (mhrivnak@redhat.com)
- 969529 - Remove the content-unit option in addition to the type option
  (jason.dobies@redhat.com)
- 971154 - Add an uploads section with appropriate commands to the ISO CLI.
  (rbarlow@redhat.com)
- 971167 - during repo sync, before each RPM's XML snippet from primary.xml
  gets saved to the database, the <location/> tag is modified so that the href
  attribute contains only the file name, and no other leading path or URL
  elements. This matches the expectation that files are published at the root
  of the repository. (mhrivnak@redhat.com)
- 971157 - the new yum importer can now at sync time skip the four types
  mentioned in the --skip option of the pulp-admin rpm repo create command.
  Those types are rpm, drpm, erratum, and distribution. (mhrivnak@redhat.com)
- 971060 - fixing copy of distributions. Also had to fix the text output of a
  successful command, which was incorrectly displaying the distribution
  identity. (mhrivnak@redhat.com)
- 970777 - the new importer no longer looks for the non-existant CLI option
  --copy-children during a copy operation. (mhrivnak@redhat.com)
- 923334 - fix processing of task.result and restructure command to work with a
  list of tasks. (jortel@redhat.com)
- 955700 - Added all command to pulp-admin rpm repo copy to copy all content
  units and unit tests for the same (skarmark@redhat.com)
- 969579 - Further corrections to the deps for yumplugins
  (jason.dobies@redhat.com)
- 969579 - The client-side yum plugins don't require the server
  (jason.dobies@redhat.com)
- 971138 - Include a missing module from my last commit. (rbarlow@redhat.com)
- 971138 - Add a new contents command to the CLI for ISO repos.
  (rbarlow@redhat.com)
- 970741 - Updated nectar depedency for error_msg support
  (jason.dobies@redhat.com)
- 970787 - Add a unit removal command to the ISO client. (rbarlow@redhat.com)
- 970746 - Updated recipes for new proxy_* config names
  (jason.dobies@redhat.com)
- 970636 - Scope the fields loaded for the copy to minimize RAM.
  (jason.dobies@redhat.com)
- 970269 - making the 'id' attribute of errata references optional, since
  evidence suggests that they are not present in rhel6 repos.
  (mhrivnak@redhat.com)
- 970267 - removing the use of a parameter that didn't exist in python 2.6.
  Thankfully I was passing the default value anyway, so the 2.6 behavior is
  what I want even without the parameter. (mhrivnak@redhat.com)
- 968535 - leverage --no-compress; need to compensate for anaconda bug related
  to compressed metadata. (jortel@redhat.com)
- 968543 - remove conditional in pulp_version macro. (jortel@redhat.com)
- 963774 - Added the *sort_index fields to the search indexes
  (jason.dobies@redhat.com)
- 965818 - Added translation from new format for provides/requires to a more
  user-friendly output (jason.dobies@redhat.com)
- 955702 - updating documentation for mirroring a repository with a valid url
  and corresponding output (skarmark@redhat.com)
- 966178 - Added default to remove-missing (jason.dobies@redhat.com)
- 950690 - Removed copy commands that aren't supported in the plugin
  (jason.dobies@redhat.com)
- 966178 - Added default to remove-missing (jason.dobies@redhat.com)
- 959823 - splitting up a query for existing units by type, allowing each query
  to limit which fields are loaded, thus reducing the memory footprint.
  (mhrivnak@redhat.com)
- 957870 - translate errata into full NEVRA package names. (jortel@redhat.com)
- 956372 - fix errata installs. (jortel@redhat.com)
- 954038 - minor changes to fix unit tests (skarmark@redhat.com)
- 954038 - minor changes to fix unit tests (skarmark@redhat.com)
- 954038 - minor renaming (skarmark@redhat.com)
- 954038 - updating rpm package profiler applicability api to accept unit ids
  instead of unit keys (skarmark@redhat.com)
- 954038 - updating errata profiler applicability api for accept unit ids
  instead of unit keys (skarmark@redhat.com)
- 887000 - leveraging new cancel report to keep cancelled state
  (jason.connor@gmail.com)
- 924778 - Provide option to skip re-uploading existing files
  (jason.dobies@redhat.com)
- 953575 - Corrected relative_url to being a required parameter
  (jason.dobies@redhat.com)
- 950695 - Mike's going to take the presto data out of the scratch pad
  entirely, so even if this test wasn't horribly broken by making a live
  connection, it wouldn't be valid in another month anyway.
  (jason.dobies@redhat.com)
- 955172 - Removing rhsm from our repo and now using the regular python-rhsm
  (mhrivnak@redhat.com)
- 953665 - added the ability for copy operations to not also copy child units,
  such as a group copying its RPMs. Also restricted the fetching of existing
  units to their unit key fields, which reduced RAM use tremendously. Copying a
  RHEL6 repo went from using about 4.3GB of RAM to < 100MB.
  (mhrivnak@redhat.com)
- 928084 - The ISOImporter now handles malformed PULP_MANIFEST files.
  (rbarlow@redhat.com)
- 950740 - add support {?dist} in the Release: in .spec files.
  (jortel@redhat.com)
- 947927 - When looking for nested elements in a copy, only check the source
  repository, not all of Pulp. By nested elements I mean RPMs in a package
  group or groups in a package category. (jason.dobies@redhat.com)
- 928509 - Added errata v. consumer centric applicability reports
  (jason.dobies@redhat.com)
- 949008 - Use a value of 2 for pycurl's SSL_VERIFYHOST setting instead of 1.
  (rbarlow@redhat.com)
- 949004 - Append trailing slashes to ISO feed URLs when they lack them.
  (rbarlow@redhat.com)
- 873313 - Very high memory usage during repo sync (jwmatthews@gmail.com)
- 923448 - made the changelog and filelist metadata migration more robust in
  terms of handling non-utf8 text encoding (mhrivnak@redhat.com)
- 923351 - updating errata profiler applicability function to add errata
  details to the applicability report (skarmark@redhat.com)
- 923794 - The error report coming out of the yum importer can't be serialized
  to the database (jwmatthews@gmail.com)
- 923792 - Errata queries during sync don't properly limit returned data
  (jwmatthews@gmail.com)
- 920322 - Use import_units() inside of _import_pkg_category_unit() to ensure
  that we handle package groups correctly. (rbarlow@redhat.com)
- 919519 - Adjust documentation to reflect new export publishing location.
  (rbarlow@redhat.com)
- 919519 - The export distributor now published to /pulp/exports instead of
  /pulp/isos. (rbarlow@redhat.com)
- 912836 - Fix disconnect between rpm repo extension and repolib with regard to
  GPG.keys. (jortel@redhat.com)
- 917083 - ghost pulp.repo so it's cleaned up on uninstall. (jortel@redhat.com)

* Mon Mar 04 2013 Jeff Ortel <jortel@redhat.com> 2.1.0-1
- 902514 - removed the <VirtualHost *:80> block in favor of using the
  platform's authoritative one. (mhrivnak@redhat.com)
- 916336 - Change the default num_threads to 4. (rbarlow@redhat.com)
- 913172 - Fixed a section heading and added info about configuring a proxy for
  global use (mhrivnak@redhat.com)
- 889565 - Corrected configuration options from being flags to options
  (jason.dobies@redhat.com)
- 905119 - Remove unused /ks alias from the pulp_rpm.conf file.
  (rbarlow@redhat.com)
- 700945 - Include changelog and filelist info as part of rpm metadata
  (pkilambi@redhat.com)
- 782490 - include the distributor config key as part of key list
  (pkilambi@redhat.com)
- 876725 - minor update to effectively use details.get (skarmark@redhat.com)
- 782490 - pkgtags are currently ignored, skip them by default. User has a
  choice to enable it in yum_distributor config (pkilambi@redhat.com)
- 903387 - include /var/lib/pulp/published in pulp-rpm-plugins.
  (jortel@redhat.com)
- 896027 - pulp-rpm-common owns site-packages/pulp_rpm directory only.
  (jortel@redhat.com)
- 903262 - Added boolean parser to only-newest command
  (jason.dobies@redhat.com)
- 876725 - adding support for best effort install of content and unit tests
  (skarmark@redhat.com)
- 894467 - Fixed incorrect validation for proxy port (jason.dobies@redhat.com)
- 891423 - fix pkg group and category copy (pkilambi@redhat.com)
- 891731 - fix the metadata for uploaded rpms to remove relaptive paths from
  location tags (pkilambi@redhat.com)
- 891760 - Remove unnecessary and risky logging statements.
  (rbarlow@redhat.com)
- 887041 - Add troubleshooting section to docs. (rbarlow@redhat.com)
- 887032 - Added docs about how to get entitlement certificates.
  (rbarlow@redhat.com)
- 887959 - Removing NameVirtualHost entries from plugin httpd conf files and
  adding it only at one place in main pulp.conf (skarmark@redhat.com)
- 886240 - fixing distribution sync and publish * set the distro location when
  grinder is invoked so treeinfo gets downloaded and symlinked to right
  location * fix the publish to lookup treeinfo and symlink to publish location
  (pkilambi@redhat.com)
- 886240 - yum's update_md skips updated date via xml generation, adding a
  check to see if its missing and fallback to issued date instead
  (pkilambi@redhat.com)
- 887388 - Fixed issue with non --details listing (jason.dobies@redhat.com)
- 886240 - Fixes generation of updateinfo XML if an errata spans more than 1
  collection, yum will output the XML with an extra '</pkglist>' interspersed
  between each <collection>. (jmatthews@redhat.com)
- 887388 - Strip out the feed SSL info and replace with safe message
  (jason.dobies@redhat.com)
- 887368 - implement bind handler clean(). (jortel@redhat.com)
- 886240 - updated comps parsing so it will auto wrap a file with GzipFile if
  it ends with .gz, even if comes from 'groups' data and not 'group_gz'
  (jmatthews@redhat.com)
- 887123 - Process --verify-feed-ssl as a boolan. (rbarlow@redhat.com)
- 887026 - The yum distributor should not have been storing this value in
  server.conf. (jason.dobies@redhat.com)
- 886986 - Default to verifying feed SSL certificates. (rbarlow@redhat.com)
- 885264 - bump grinder requires to: 0.1.11-1. (jortel@redhat.com)
- 886240 - repo sync for a repo created with a feed of /var/lib/pulp of another
  repo results in less number of contents than the original repo
  (jmatthews@redhat.com)
- 886240 - repo sync for a repo created with a feed of /var/lib/pulp of another
  repo results in less number of contents than the original repo Updated logic
  for pagination of package metadata (jmatthews@redhat.com)
- 857528 - Added missing feed message to the progress report so the client sees
  it (jason.dobies@redhat.com)
- 885264 - require grinder 0.1.10 (jortel@redhat.com)
- 881355 - fixed errata install CLI result parsing. (jortel@redhat.com)
- 882421 - moving remove() method into the platform library so it can be used
  by other extension families (mhrivnak@redhat.com)
- 874241 - Alter the CLI help text to specify that relative_urls must match our
  regex. (rbarlow@redhat.com)
- 874241 - Allow relative URLs to have the forward slash character.
  (rbarlow@redhat.com)
- 874241 - Only allow alphanumerics, underscores, and dashes in the
  relative_url. (rbarlow@redhat.com)
- 876637 - adding validation for empty feed url (skarmark@redhat.com)
- 881932 - updated bind/unbind output. (jortel@redhat.com)
- 880441 - Ported over group commands from builtins (temporary hack for 2.0)
  (jason.dobies@redhat.com)
- 880391 - added remove distribution cli command (skarmark@redhat.com)
- 877161 - importer side of changes to orphan distribution units
  (pkilambi@redhat.com)
- 877047 - if a file already exists, do not try to create a symlink
  (pkilambi@redhat.com)
- 881639 - fix error message when binding does not exist. (jortel@redhat.com)
- 869099 - fix to the plugin progress callback so delta rpm progress doesnt
  override rpm progress (pkilambi@redhat.com)
- 866491 - Translate bad data property name into CLI flag
  (jason.dobies@redhat.com)
- 858855 - Directory created at runtime but included here so that it's cleaned
  up when rpm plugins are uninstalled. (jortel@redhat.com)
- 862290 - Added support for non-RPM repo listing (jason.dobies@redhat.com)
- 878548 - Added empty conf files for the plugins in case we need to tell users
  to edit them in the future. I'd have liked to add comments about possible
  values, but comments aren't supported in JSON. (jason.dobies@redhat.com)
- 877488 - Removing publish schedules section (jason.dobies@redhat.com)
- 873419 - searching for RPMs with the --details flag works properly again
  (mhrivnak@redhat.com)
- 876260 - Fixed the export_distributor removal fix (jason.dobies@redhat.com)
- 875163 - Remove the export distributor from being displayed in --details
  (jason.dobies@redhat.com)
- 875163 - use group as the xml filename when generating comps so modifyrepo
  uses that as type id which yum expects (pkilambi@redhat.com)

* Thu Dec 20 2012 Jeff Ortel <jortel@redhat.com> 2.0.6-1
- 887959 - Removing NameVirtualHost entries from plugin httpd conf files and
  adding it only at one place in main pulp.conf (skarmark@redhat.com)
- 886240 - fixing distribution sync and publish * set the distro location when
  grinder is invoked so treeinfo gets downloaded and symlinked to right
  location * fix the publish to lookup treeinfo and symlink to publish location
  (pkilambi@redhat.com)
- 886240 - yum's update_md skips updated date via xml generation, adding a
  check to see if its missing and fallback to issued date instead
  (pkilambi@redhat.com)
- 887388 - Fixed issue with non --details listing (jason.dobies@redhat.com)
- 886240 - Fixes generation of updateinfo XML if an errata spans more than 1
  collection, yum will output the XML with an extra '</pkglist>' interspersed
  between each <collection>. (jmatthews@redhat.com)
- 887388 - Strip out the feed SSL info and replace with safe message
  (jason.dobies@redhat.com)
- 887368 - implement bind handler clean(). (jortel@redhat.com)
- 886240 - updated comps parsing so it will auto wrap a file with GzipFile if
  it ends with .gz, even if comes from 'groups' data and not 'group_gz'
  (jmatthews@redhat.com)
- 887123 - Process --verify-feed-ssl as a boolan. (rbarlow@redhat.com)
- 887026 - The yum distributor should not have been storing this value in
  server.conf. (jason.dobies@redhat.com)
- 886986 - Default to verifying feed SSL certificates. (rbarlow@redhat.com)
- 885264 - bump grinder requires to: 0.1.11-1. (jortel@redhat.com)
- 886240 - repo sync for a repo created with a feed of /var/lib/pulp of another
  repo results in less number of contents than the original repo
  (jmatthews@redhat.com)
- 886240 - repo sync for a repo created with a feed of /var/lib/pulp of another
  repo results in less number of contents than the original repo Updated logic
  for pagination of package metadata (jmatthews@redhat.com)
- 857528 - Added missing feed message to the progress report so the client sees
  it (jason.dobies@redhat.com)
- 885264 - require grinder 0.1.10 (jortel@redhat.com)
- 881355 - fixed errata install CLI result parsing. (jortel@redhat.com)
- 882421 - moving remove() method into the platform library so it can be used
  by other extension families (mhrivnak@redhat.com)
- 874241 - Alter the CLI help text to specify that relative_urls must match our
  regex. (rbarlow@redhat.com)
- 874241 - Allow relative URLs to have the forward slash character.
  (rbarlow@redhat.com)
- 874241 - Only allow alphanumerics, underscores, and dashes in the
  relative_url. (rbarlow@redhat.com)
- 876637 - adding validation for empty feed url (skarmark@redhat.com)
- 881932 - updated bind/unbind output. (jortel@redhat.com)
- 880441 - Ported over group commands from builtins (temporary hack for 2.0)
  (jason.dobies@redhat.com)
- 880391 - added remove distribution cli command (skarmark@redhat.com)
- 877161 - importer side of changes to orphan distribution units
  (pkilambi@redhat.com)
- 877047 - if a file already exists, do not try to create a symlink
  (pkilambi@redhat.com)
- 881639 - fix error message when binding does not exist. (jortel@redhat.com)
- 869099 - fix to the plugin progress callback so delta rpm progress doesnt
  override rpm progress (pkilambi@redhat.com)
- 866491 - Translate bad data property name into CLI flag
  (jason.dobies@redhat.com)
- 858855 - Directory created at runtime but included here so that it's cleaned
  up when rpm plugins are uninstalled. (jortel@redhat.com)
- 862290 - Added support for non-RPM repo listing (jason.dobies@redhat.com)
- 878548 - Added empty conf files for the plugins in case we need to tell users
  to edit them in the future. I'd have liked to add comments about possible
  values, but comments aren't supported in JSON. (jason.dobies@redhat.com)
- 877488 - Removing publish schedules section (jason.dobies@redhat.com)
- 873419 - searching for RPMs with the --details flag works properly again
  (mhrivnak@redhat.com)
- 876260 - Fixed the export_distributor removal fix (jason.dobies@redhat.com)
- 875163 - Remove the export distributor from being displayed in --details
  (jason.dobies@redhat.com)
- 875163 - use group as the xml filename when generating comps so modifyrepo
  uses that as type id which yum expects (pkilambi@redhat.com)
- 876174 - Migrated over missing consumer commands (jason.dobies@redhat.com)<|MERGE_RESOLUTION|>--- conflicted
+++ resolved
@@ -14,11 +14,7 @@
 
 Name: pulp-rpm
 Version: 2.8.2
-<<<<<<< HEAD
 Release: 0.1.beta%{?dist}
-=======
-Release: 1%{?dist}
->>>>>>> 4119125e
 Summary: Support for RPM content in the Pulp platform
 Group: Development/Languages
 License: GPLv2
