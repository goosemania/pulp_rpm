%{!?python_sitelib: %global python_sitelib %(%{__python} -c "from distutils.sysconfig import get_python_lib; print(get_python_lib())")}
%{!?python_sitearch: %global python_sitearch %(%{__python} -c "from distutils.sysconfig import get_python_lib; print(get_python_lib(1))")}

%if 0%{?rhel} == 5
%define pulp_admin 0
%define pulp_server 0
%else
%define pulp_admin 1
%define pulp_server 1
%endif


# ---- Pulp (rpm) --------------------------------------------------------------

Name: pulp-rpm
<<<<<<< HEAD
Version: 2.6.0
Release: 0.1.alpha%{?dist}
=======
Version: 2.5.2
Release: 0.0.beta%{?dist}
>>>>>>> 99696584
Summary: Support for RPM content in the Pulp platform
Group: Development/Languages
License: GPLv2
URL: https://fedorahosted.org/pulp/
Source0: https://github.com/pulp/pulp_rpm/archive/%{name}-%{version}.tar.gz
BuildRoot: %{_tmppath}/%{name}-%{version}-%{release}-root-%(%{__id_u} -n)
BuildArch:      noarch
BuildRequires:  python2-devel
BuildRequires:  python-setuptools
BuildRequires:  rpm-python

%description
Provides a collection of platform plugins, client extensions and agent
handlers that provide RPM support.

%prep
%setup -q

%build

pushd common
%{__python} setup.py build
popd

%if %{pulp_admin}
pushd extensions_admin
%{__python} setup.py build
popd
%endif # End pulp_admin if block

pushd extensions_consumer
%{__python} setup.py build
popd

pushd handlers
%{__python} setup.py build
popd

%if %{pulp_server}
pushd plugins
%{__python} setup.py build
popd
%endif # End pulp_server if block

%install
rm -rf %{buildroot}

mkdir -p %{buildroot}/%{_sysconfdir}/pulp

pushd common
%{__python} setup.py install -O1 --skip-build --root %{buildroot}
popd

%if %{pulp_admin}
pushd extensions_admin
%{__python} setup.py install -O1 --skip-build --root %{buildroot}
popd

mkdir -p %{buildroot}/%{_usr}/lib/pulp/admin/extensions
%endif # End pulp_admin if block

pushd extensions_consumer
%{__python} setup.py install -O1 --skip-build --root %{buildroot}
popd

pushd handlers
%{__python} setup.py install -O1 --skip-build --root %{buildroot}
popd

%if %{pulp_server}
pushd plugins
%{__python} setup.py install -O1 --skip-build --root %{buildroot}
popd

mkdir -p /srv
mkdir -p %{buildroot}/%{_usr}/lib/pulp/plugins
mkdir -p %{buildroot}/%{_var}/lib/pulp/published/yum/http
mkdir -p %{buildroot}/%{_var}/lib/pulp/published/yum/https

cp -R plugins/etc/httpd %{buildroot}/%{_sysconfdir}
cp -R plugins/etc/pulp %{buildroot}/%{_sysconfdir}

# WSGI
cp -R plugins/srv %{buildroot}

# Type files
cp -R plugins/types %{buildroot}/%{_usr}/lib/pulp/plugins

# Distribution XSD files
mkdir -p %{buildroot}/%{_usr}/share/pulp-rpm
cp -R plugins/usr/share/pulp-rpm %{buildroot}/%{_usr}/share/
%endif # End pulp_server if block

# Directories
mkdir -p %{buildroot}/%{_sysconfdir}/pki/pulp/content
mkdir -p %{buildroot}/%{_sysconfdir}/yum.repos.d
mkdir -p %{buildroot}/%{_usr}/lib/pulp/consumer/extensions
mkdir -p %{buildroot}/%{_usr}/lib/pulp/agent/handlers

# Configuration
cp -R handlers/etc/yum %{buildroot}/%{_sysconfdir}
cp -R handlers/etc/pulp %{buildroot}/%{_sysconfdir}

# Yum Plugins
cp -R handlers/usr/lib/yum-plugins %{buildroot}/%{_usr}/lib

# Ghost repository file for consumers
touch %{buildroot}/%{_sysconfdir}/yum.repos.d/pulp.repo

# Remove tests
rm -rf %{buildroot}/%{python_sitelib}/test

%clean
rm -rf %{buildroot}


# define required pulp platform version.
%global pulp_version %{version}


# ---- RPM Common --------------------------------------------------------------

%package -n python-pulp-rpm-common
Summary: Pulp RPM support common library
Group: Development/Languages
Requires: python-pulp-common = %{pulp_version}
Obsoletes: python-pulp-rpm-extension <= 2.4.0

%description -n python-pulp-rpm-common
A collection of modules shared among all RPM components.

%files -n python-pulp-rpm-common
%defattr(-,root,root,-)
%dir %{python_sitelib}/pulp_rpm
%{python_sitelib}/pulp_rpm_common*.egg-info
%{python_sitelib}/pulp_rpm/__init__.py*
%{python_sitelib}/pulp_rpm/extensions/__init__.py*
%{python_sitelib}/pulp_rpm/common/
%doc LICENSE COPYRIGHT

# ---- Plugins -----------------------------------------------------------------
%if %{pulp_server}
%package plugins
Summary: Pulp RPM plugins
Group: Development/Languages
Requires: python-pulp-rpm-common = %{pulp_version}
Requires: pulp-server = %{pulp_version}
Requires: createrepo >= 0.9.9-21
Requires: createrepo_c >= 0.4.1-1
Requires: python-rhsm >= 1.8.0
Requires: pyliblzma
Requires: python-nectar >= 1.2.1
Requires: genisoimage
Requires: m2crypto
Requires: python-lxml

%description plugins
Provides a collection of platform plugins that extend the Pulp platform
to provide RPM specific support.

%files plugins
%defattr(-,root,root,-)
%{python_sitelib}/pulp_rpm/plugins/
%{python_sitelib}/pulp_rpm/repo_auth/
%{python_sitelib}/pulp_rpm/yum_plugin/
%{python_sitelib}/pulp_rpm_plugins*.egg-info
%config(noreplace) %{_sysconfdir}/pulp/repo_auth.conf
%config(noreplace) %{_sysconfdir}/httpd/conf.d/pulp_rpm.conf
%{_usr}/lib/pulp/plugins/types/rpm_support.json
%{_usr}/lib/pulp/plugins/types/iso_support.json
%{_usr}/share/pulp-rpm/
%{_sysconfdir}/pulp/vhosts80/rpm.conf
%defattr(-,apache,apache,-)
%{_var}/lib/pulp/published/yum/
%{_sysconfdir}/pki/pulp/content/
%defattr(-,root,root,-)
/srv/pulp/repo_auth.wsgi
%doc LICENSE COPYRIGHT
%endif # End pulp_server if block


# ---- Admin Extensions --------------------------------------------------------
%if %{pulp_admin}
%package admin-extensions
Summary: The RPM admin client extensions
Group: Development/Languages
Requires: pulp-admin-client = %{pulp_version}
Requires: python-pulp-rpm-common = %{pulp_version}

%description admin-extensions
A collection of extensions that supplement and override generic admin
client capabilites with RPM specific features.

%files admin-extensions
%defattr(-,root,root,-)
%{python_sitelib}/pulp_rpm_extensions_admin*.egg-info
%{python_sitelib}/pulp_rpm/extensions/admin/
%doc LICENSE COPYRIGHT
%endif # End pulp_admin if block


# ---- Consumer Extensions -----------------------------------------------------

%package consumer-extensions
Summary: The RPM consumer client extensions
Group: Development/Languages
Requires: pulp-consumer-client = %{pulp_version}

%description consumer-extensions
A collection of extensions that supplement and override generic consumer
client capabilites with RPM specific features.

%files consumer-extensions
%defattr(-,root,root,-)
%{python_sitelib}/pulp_rpm_extensions_consumer*.egg-info
%{python_sitelib}/pulp_rpm/extensions/consumer/
%doc LICENSE COPYRIGHT


# ---- Agent Handlers ----------------------------------------------------------

%package handlers
Summary: Pulp agent rpm handlers
Group: Development/Languages
Requires: python-rhsm
Requires: python-pulp-rpm-common = %{pulp_version}
Requires: python-pulp-agent-lib = %{pulp_version}

%description handlers
A collection of handlers that provide both Linux and RPM specific
functionality within the Pulp agent.  This includes RPM install, update,
uninstall; RPM profile reporting; binding through yum repository
management and Linux specific commands such as system reboot.

%files handlers
%defattr(-,root,root,-)
%{python_sitelib}/pulp_rpm_handlers*.egg-info
%{python_sitelib}/pulp_rpm/handlers/
%{_sysconfdir}/pulp/agent/conf.d/bind.conf
%{_sysconfdir}/pulp/agent/conf.d/linux.conf
%{_sysconfdir}/pulp/agent/conf.d/rpm.conf
%ghost %{_sysconfdir}/yum.repos.d/pulp.repo
%doc LICENSE COPYRIGHT


# ---- YUM Plugins -------------------------------------------------------------

%package yumplugins
Summary: Yum plugins supplementing in Pulp consumer operations
Group: Development/Languages
Requires: yum
Requires: python-rhsm >= 1.8.0
Requires: python-pulp-bindings = %{pulp_version}

%description yumplugins
A collection of yum plugins supplementing Pulp consumer operations.

%files yumplugins
%defattr(-,root,root,-)
%{_sysconfdir}/yum/pluginconf.d/pulp-profile-update.conf
%{_usr}/lib/yum-plugins/pulp-profile-update.py*
%doc LICENSE COPYRIGHT



%changelog
<<<<<<< HEAD
* Fri Nov 21 2014 Chris Duryee <cduryee@redhat.com> 2.6.0-0.1.alpha
=======
* Fri Dec 19 2014 Randy Barlow <rbarlow@redhat.com> 2.5.2-0.0.beta
- 1175818 - Fix failure on Errata with missing "sum" (rbarlow@redhat.com)
- 1171280 - ensure packages are available when calculating applicability
  (cduryee@redhat.com)
- 1151485 - fixing a typo in 2.4 release notes documentation
  (skarmark@redhat.com)

* Wed Dec 10 2014 Barnaby Court <bcourt@redhat.com> 2.5.1-1
>>>>>>> 99696584
- 11157852 - Convert timestamp values in the repomd to integers from floats
  (bcourt@redhat.com)
- 1165355 - Sanitize checksum types. (rbarlow@redhat.com)
- 1168602 - fix missing /usr/share/pulp-rpm/pulp_distribution.xsd in the spec
  file (bcourt@redhat.com)
- 1165355 - Sanitize checksum types. (rbarlow@redhat.com)
- 1148937 - Repo group publish fails when there are no repo members in the
  group (ipanova@redhat.com)
- 1146294 - do not import pulp.bindings.server to get DEFAULT_CA_PATH
  (cduryee@redhat.com)
- 1073155 - fix permissions in dev setup script (cduryee@redhat.com)
- 1155192 - Fix certificate verification error when set to False
  (contact@andreagiardini.com)
- 1153378 - remove SSLInsecureRenegotation from pulp_rpm.conf
  (cduryee@redhat.com)
- 1151490 - Repo group publish  fails with NoneType error (ipanova@redhat.com)
- 1138475 - yum distributor now always includes "description" element for
  errata (mhrivnak@redhat.com)

* Thu Nov 06 2014 asmacdo <asmacdo@gmail.com> 2.5.0-0.17.rc
- 1155192 - Fix certificate verification error when set to False
  (contact@andreagiardini.com)
- 1153378 - remove SSLInsecureRenegotation from pulp_rpm.conf
  (cduryee@redhat.com)
- 1151490 - Repo group publish  fails with NoneType error (ipanova@redhat.com)
- 1138475 - yum distributor now always includes "description" element for
  errata (mhrivnak@redhat.com)

* Fri Oct 31 2014 Austin Macdonald <amacdona@redhat.com> 2.5.0-0.15.rc
- 1150297 - Replace 2.4.x versions with 2.5.0. (rbarlow@redhat.com)
- 1103232 - Document importer settings. (rbarlow@redhat.com)

* Thu Oct 16 2014 Randy Barlow <rbarlow@redhat.com> 2.4.3-1
- 1103232 - Document importer settings. (rbarlow@redhat.com)

* Mon Oct 13 2014 Chris Duryee <cduryee@redhat.com> 2.4.2-1
- 1150714 - delete old distribution units when syncing (cduryee@redhat.com)

* Sun Oct 12 2014 Chris Duryee <cduryee@redhat.com> 2.5.0-0.8.beta
- 1150714 - delete old distribution units when syncing (cduryee@redhat.com)
- 1049492 - Add docs for the yum_repo_metadata_file. (rbarlow@redhat.com)
- 1139888 - Document the default for validate. (rbarlow@redhat.com)
- 1131260 - Add verify_ssl to repo_auth.conf. (rbarlow@redhat.com)
- 1125388 - ensure we save storage_path when saving units (cduryee@redhat.com)
- 1126960 - support the xml:base attribute on rpm packages in the primary.xml
  for delineating an alternate base location during RPM sync
  (bcourt@redhat.com)
- 1130305 - Document workaround for when migration 3 updates fail.
  (bcourt@redhat.com)
- 1130305 - Document workaround for when migration 3 updates fail.
  (bcourt@redhat.com)
- 1022553 - The 'pulp-admin rpm consumer unbind' command now reports a missing
  binding in a more friendly way (jcline@redhat.com)
- 1130305 - Document workaround for when migration 3 updates fail.
  (bcourt@redhat.com)
- 1127298 - Alternate Content sources needs to wrap the nectar listener in a
  container listener. (bcourt@redhat.com)
- 1127793 - The checksum is now saved to the distributor only if explicitly
  provided (jcline@redhat.com)
- 1128292 - Specify the default attribute on generated package group xml.  This
  fixes a bug where the graphical installer failed to select a default option
  on RHEL 6 if we do not specify a default. (bcourt@redhat.com)
- 1101566 - unit_metadata is now optional for the yum import upload
  (jcline@redhat.com)
- 1108306 - Adjust the location tag in the primary xml snippet during repo
  sync.  This was previously only done during upload. (bcourt@redhat.com)
- 1118501 - updating logic to form consumer profile lookup table with the
  newest rpm, so that in case of multiple packages with same name and arch,
  applicability logic does not fail (skarmark@redhat.com)

* Tue Sep 23 2014 Randy Barlow <rbarlow@redhat.com> 2.4.1-1
- 1131260 - Add verify_ssl to repo_auth.conf. (rbarlow@redhat.com)
- 1135144 - certificate verified by apache. (jortel@redhat.com)
- 1130312 - Add release notes for 2.4.1. (rbarlow@redhat.com)
- 1131260 - use platform openssl for certificate verification.
  (jortel@redhat.com)
- 1118501 - updating logic to form consumer profile lookup table with the
  newest rpm, so that in case of multiple packages with same name and arch,
  applicability logic does not fail (skarmark@redhat.com)

* Sat Aug 09 2014 Randy Barlow <rbarlow@redhat.com> 2.4.0-1
- 1121264 - correcting the documentation for max_speed (mhrivnak@redhat.com)
- 1116060 - Fix handling of failed package installs. (jortel@redhat.com)
- 1097816 - adding "gpgkey" as a valid distributor config value
  (mhrivnak@redhat.com)
- 1111322 - Fix client side error trying to update iso repo (bcourt@redhat.com)
- 1099771 - Add a unit test to assert correct behavior for reporting invalid
  checksums. (rbarlow@redhat.com)
- 973784 - improving performance of depsolve (mhrivnak@redhat.com)
- 1107117 - Viewing the details of an erratum using "pulp-admin rpm repo
  content errata --repo-id=<Repo ID> --erratum-id=<errata id>" now behaves as
  expected (jcline@redhat.com)
- 1101622 - Erratum uploads from pulp-admin now stop when malformed csv files
  are found (jcline@redhat.com)
- 995082 - 'pulp-admin rpm repo list --details' now displays all distributors
  attached to a repository (jcline@redhat.com)
- 1104839 - pulp no longer creates a prestodelta.xml file if there are no DRPMs
  to publish (mhrivnak@redhat.com)
- 1099600 - fix treeinfo files during upgrades (cduryee@redhat.com)
- 1097790 - check task details of erratum upload to determine if task succeeded
  (cduryee@redhat.com)
- 1102377 - generating listing files during repo publish (mhrivnak@redhat.com)
- 1100027 - eliminating race condition during listing file generation
  (mhrivnak@redhat.com)
- 1101168 - use metadata when computing RPM filename (cduryee@redhat.com)
- 1100848 - Only hand strings to ElementTree. (rbarlow@redhat.com)
- 1082386 - Added better logging detail to yum syncs. (rbarlow@redhat.com)
- 1095332 - updated the position of checking for existing units and associating
  them with repo, so that the progress calculations are not affected
  (skarmark@redhat.com)
- 1094498 - Added logic to re-download rpms, drpms and srpms that don't exist
  on disk during synchronization (skarmark@redhat.com)
- 1096931 - improving repo update command to better detect spawned tasks
  (mhrivnak@redhat.com)
- 1051700 - Don't build plugins or admin extensions on RHEL 5.
  (rbarlow@redhat.com)
- 1099236 - add Obsoletes for python-pulp-rpm-extension (cduryee@redhat.com)
- 1098844 - updating yum distributor to publish rpms at the same level as
  repodata directory and not as per relative path of each unit
  (skarmark@redhat.com)
- 1095437 - convert checksum-type keyword to checksum_type (bcourt@redhat.com)
- 1042932 - Update to use the step processor for exporting repos and repo
  groups (bcourt@redhat.com)
- 1097434 - The profile translates erratum to rpm unit keys.
  (rbarlow@redhat.com)
- 1097813 - post-upload linking of errata to rpms now works
  (mhrivnak@redhat.com)
- 1095829 - strip repomd.xml from treeinfo when appropriate
  (cduryee@redhat.com)
- 1096931 - removed CLI's attempt to display data that no longer exists
  (mhrivnak@redhat.com)
- 1093429 - Changing parameter name for repo create due to API change
  (mhrivnak@redhat.com)
- 1080455 - fixing rendering error in pulp-consumer bind and unbind commands
  (skarmark@redhat.com)
- 1094404 - Fix to not delete all repo contents accidentally.
  (bmbouter@gmail.com)
- 1090534 - Publish the repomd.xml file. (rbarlow@redhat.com)
- 1082245 - Fix failed task reporting in content install commands.
  (jortel@redhat.com)
- 1091078 - rhui cataloger requires nectar >= 1.2.0. (jortel@redhat.com)
- 1085087 - fixing yum importer so that packages are not re-downloaded for
  every repository (skarmark@redhat.com)
- 1062725 - package install fails when requested package not available.
  (jortel@redhat.com)
- 1085853 - Moved logger statement out of the for loop so that it doesn't get
  printed for every rpm migrated (skarmark@redhat.com)
- 1065016 - Don't require optionlist to be present. (rbarlow@redhat.com)
- 1025465 - Log all ISO download failures. (rbarlow@redhat.com)
- 1084077 - removing python-pulp-rpm-extension from admin and consumer
  extension deps as we no longer produce this rpm (skarmark@redhat.com)
- 1081865 - updating location element in the repomd file to include href
  attribute (skarmark@redhat.com)
- 1083098 - Fix rpm handler loading. (jortel@redhat.com)
- 973784 - refactored dependency solving workflow for performance
  (mhrivnak@redhat.com)
- 1070336 - Fix passing of the consumer group id when the --all option is used
  for the "pulp-admin rpm consumer group package update ..." command
  (bcourt@redhat.com)
- 1067169 - Fixed the copy command so it outputs the result without crashing
  (mhrivnak@redhat.com)
- 1064594 - initializing plugin loader for migration 0015 (mhrivnak@redhat.com)
- 1042932 - Fix listings files in export distributor for both individual repos
  and repo groups. (bcourt@redhat.com)
- 1046160 - giving up ownership of /var/lib/pulp/published
  (mhrivnak@redhat.com)
- 1053674 - implement distributor_removed on yum distributor
  (bcourt@redhat.com)
- 1056243 - Implement yum distributor create_consumer_payload (fix consumer
  binding) (bcourt@redhat.com)
- 921743 - Adjust ownership and permissions for a variety of the RPM paths.
  (rbarlow@redhat.com)
- 1034978 - Move to standard formatter for unit copy & remove extension
  (bcourt@redhat.com)
- 1038309 - Fix bug where distributor type was being checked against the
  distributor id instead of the type id (bcourt@redhat.com)
- 1029057 - Save the rpm repo checksum type from the repo scratchpad to the
  distributor config during a publish. (bcourt@redhat.com)
- 1029057 - Save the rpm repo checksum type from the repo scratchpad to the
  distributor config during a publish. (bcourt@redhat.com)
- 1003965 - Error out of a sync if there is no feed url (bcourt@redhat.com)
- 995076 - make sure to call finalize on the nectar config object
  (jason.connor@gmail.com)
- 1004580 - Add the ability to specify the checksum type when uploading rpm &
  srpm units (bcourt@redhat.com)
- 1023188 - Create listing files in ISO export distributor (bcourt@redhat.com)
- 1032189 - fixed use of gettext with multiple substitutions
  (mhrivnak@redhat.com)
- 1004981 - RPM agent should support filtering packages by epoch, version,
  release, and architecture when installing (bcourt@redhat.com)
- 924788 - Added upload SRPM command (jason.dobies@redhat.com)
- 1020460 - Fixed removing skip list from an existing repository
  (jason.dobies@redhat.com)

* Mon Nov 25 2013 Barnaby Court <bcourt@redhat.com> 2.3.1-1
- 1034366 - Failure to export RPM repositories to ISO where the repository does
  not have a checksum manually set. (bcourt@redhat.com)
- 1033776 - If scratchpad contains fields other than checksum_type then
  checksum may be calculated incorrectly. (bcourt@redhat.com)

* Tue Nov 19 2013 Barnaby Court <bcourt@redhat.com> 2.3.0-1
- 1029057 - Save the rpm repo checksum type from the repo scratchpad to the
  distributor config during a publish. (bcourt@redhat.com)
- 1029057 - override sha with sha1 in order to support yum modifyrepo command.
  (bcourt@redhat.com)
- 1029057 - Set checksum for metadata from upstream repository on synced
  repositories. (bcourt@redhat.com)
- 1026907 - Fix dep equality comparison when a release is omitted.
  (jason.dobies@redhat.com)
- 1020007 - added loading of conf file to entry point (jason.connor@gmail.com)
- 1018235 - Docs about how a repo URL is generated. (jason.dobies@redhat.com)
- 1021672 - Ensure that if the treeinfo specifies a packagedir that the
  directory is created and a link to all the packages can be found within it
  (bcourt@redhat.com)
- 1008010 - fixed parsing of the translated names and descriptions for groups
  and categories during import (mhrivnak@redhat.com)
- 1020415 - added a workaround for a bug in yum where it neglects to encode
  epochs to strings, which in rare circumstances could cause a failure to
  generate updateinfo.xml (mhrivnak@redhat.com)
- 973678 - Return a report when ISO uploads are processed. (rbarlow@redhat.com)
- 975503 - Add pulp-admin iso repo publish status command (bcourt@redhat.com)
- 999129 - create and use unique subdirectories for rpm and iso uploads
  (skarmark@redhat.com)
- 1011267 - Display checksum validation errors via the RPM command line client
  (bcourt@redhat.com)
- 962928 - adding repo feed validation in iso_importer to raise a more graceful
  error message than random traceback (skarmark@redhat.com)
- 965751 - the iso importer now uses the threaded requests downloader instead
  of the curl downloader (mhrivnak@redhat.com)
- 976435 - load puppet importer config from a file using a common method.
  (bcourt@redhat.com)
- 979589 - fixing consumer update for all packages failing with  KeyError:
  'resolved' (skarmark@redhat.com)
- 1004790 - Remove legacy dependency on Grinder that is no longer required.
  (bcourt@redhat.com)
- 953248 - Custom checksum on repository config was not honored.
  (bcourt@redhat.com)
- 973744 - when doing recursive copies, all copied units are now displayed, not
  just the ones that were explicitly matched by the request.
  (mhrivnak@redhat.com)
- 972913 - adding cli validation for conditional packages when upload a package
  group (skarmark@redhat.com)
- 973678 - Do not allow ISOs named PULP_MANIFEST to be uploaded.
  (rbarlow@redhat.com)
- 997177 - Move uploads to the content directory instead of copying them
  (bcourt@redhat.com)
- 976845 - updating descriptions for iso repo sync and publish commands as both
  don't support status sub-command (skarmark@redhat.com)
- 1004897 - Fix bug where distributor validate_config is finding relative path
  conflicts with the repository that is being updated (bcourt@redhat.com)
- 979587 - updating consumer update command to default to all packages instead
  of accepting -a flag. (skarmark@redhat.com)
- 979587 - updating consumer update command to default to all packages instead
  of accepting -a flag (skarmark@redhat.com)
- 1004086 - Rename migration #11 to #7, and increment migration version #7 to
  #10 by one. (rbarlow@redhat.com)
- 1004049 - added a migration for errata that have the old "from_str" key
  (mhrivnak@redhat.com)
- 915330 - Fix performance degradation of importer and distributor
  configuration validation as the number of repositories increased
  (bcourt@redhat.com)
- 956711 - Raise an error to the client if an attempt is made to install an
  errata that does not exist in a repository bound to the consumer
  (bcourt@redhat.com)
- 999516 - Block plugin tests from running on RHEL 5 (bcourt@redhat.com)
- 999516 - Block plugin tests from running on RHEL 5 (bcourt@redhat.com)
- 999516 - Block plugin tests from running on RHEL 5 (bcourt@redhat.com)
- 999516 - Block plugin tests from running on RHEL 5 (bcourt@redhat.com)
- 991500 - changes with respect to updated get_repo_units conduit call to
  return plugin units instead of dictionary (skarmark@redhat.com)
- 996625 - sync now always saves groups and categories, in case their metadata
  has changed. (mhrivnak@redhat.com)
- 981782 - Add the ability to change the skip options on the rpm repo update
  command (bcourt@redhat.com)
- 995572 - fixed a treeinfo file parsing error when dealing with treeinfo files
  that do not include a "variant" value. (mhrivnak@redhat.com)
- 995096 - fixed multiple bugs in errata parsing and added a test
  (mhrivnak@redhat.com)
- 995146 - Rename one of two migrations that were sharing version 0012.
  (rbarlow@redhat.com)
- 993452 - when uploading an RPM, the "location" tag in its generated repodata
  XML is now correct. (mhrivnak@redhat.com)
- 980181 - added listing file generation on publish and unpublish
  (jason.connor@gmail.com)
- 988919 - non-standard repo metadata files that happen to be sqlite files can
  now be downloaded successfully during a sync (mhrivnak@redhat.com)
- 988005 - uploads of units that are not RPMs work again (mhrivnak@redhat.com)
- 986026 - Added a migration to upgrade conditional_package_names from v1 to
  v2. (rbarlow@redhat.com)
- 987663 - syncing of a distribution now uses a nectar factory to get the most
  appropriate downloader type for a given URL, defaulting to the requests
  library for HTTP. It also now uses the nectar config options that are
  specified in the importer config instead of always using a default config.
  (mhrivnak@redhat.com)
- 952386 - Cleanup published files when ISODistributors are removed.
  (rbarlow@redhat.com)
- 976579 - adding creation of Packages symlink to contents
  (jason.connor@gmail.com)
- 975543 - Change the ISO "content" command name to "isos".
  (rbarlow@redhat.com)
- 974590 - Handle multiple calls to copy metadata files.
  (jason.dobies@redhat.com)
- 950772 - Don't attempt state transitions away from STATE_CANCELLED.
  (rbarlow@redhat.com)

* Mon Jul 15 2013 Jeff Ortel <jortel@redhat.com> 2.2.0-1
- 984104 - fixed a bug that caused multiple calls to group copy with the
  --recursive option to fail (mhrivnak@redhat.com)
- 983323 - fixed an XML parsing incompatibility with python 2.6 where the
  default XML namespace was being mishandled. (mhrivnak@redhat.com)
- 982649 - fixing a python 2.6 incompatibility which caused writing of XML for
  individual packages to fail. (mhrivnak@redhat.com)
- 976042 - source RPMs are now categorized correctly as type "srpm".
  (mhrivnak@redhat.com)
- 980572 - can now import groups from comps.xml files where some groups entries
  don't include a "uservisible" value, such as in a Fedora 18 repo.
  (mhrivnak@redhat.com)
- 973402 - fixed a mishandling of XML namespaces in repo metadata that led to
  problems when installing packages with dependencies from a published repo.
  (mhrivnak@redhat.com)
- 976333 - Fixed importer config look up to use constant
  (jason.dobies@redhat.com)
- 976333 - Updated the relative URL calculation to use the new key for feed
  (jason.dobies@redhat.com)
- 974663 - the importer can now save repo metadata files of unknown types in
  the database as units (mhrivnak@redhat.com)
- 972909 - Extract the provides/requires fields from the XML server-side.
  (jason.dobies@redhat.com)
- 973387 - fix fsize attribute error on unit install progress reporting.
  (jortel@redhat.com)
- 972909 - invalid requires and provides data originally generated by the v2.1
  upload workflow now gets corrected by a migration. (mhrivnak@redhat.com)
- 972911 - migration 0010 now works. Had to account for cases where a
  provide/require had already been converted, and cases where encoding was non-
  ASCII. (mhrivnak@redhat.com)
- 962941 - Don't use ISO names as keys in the progress report.
  (rbarlow@redhat.com)
- 971953 - Work around to limit RAM usage during RPM removal
  (jason.dobies@redhat.com)
- 970795 - Make sure the publishing build directory is empty before publishing
  ISOs. (rbarlow@redhat.com)
- 971161 - Added distribution failed state rendering that was removed since 2.1
  (jason.dobies@redhat.com)
- 955700 - Merge commit 'ba158afb1960799fb8f0dd458f5da21dfe936507' into pulp
  (skarmark@redhat.com)
- 971200 - Fixed pagination of iterables so that a non-generator doesn't cause
  an infinite loop. (mhrivnak@redhat.com)
- 969529 - Remove the content-unit option in addition to the type option
  (jason.dobies@redhat.com)
- 971154 - Add an uploads section with appropriate commands to the ISO CLI.
  (rbarlow@redhat.com)
- 971167 - during repo sync, before each RPM's XML snippet from primary.xml
  gets saved to the database, the <location/> tag is modified so that the href
  attribute contains only the file name, and no other leading path or URL
  elements. This matches the expectation that files are published at the root
  of the repository. (mhrivnak@redhat.com)
- 971157 - the new yum importer can now at sync time skip the four types
  mentioned in the --skip option of the pulp-admin rpm repo create command.
  Those types are rpm, drpm, erratum, and distribution. (mhrivnak@redhat.com)
- 971060 - fixing copy of distributions. Also had to fix the text output of a
  successful command, which was incorrectly displaying the distribution
  identity. (mhrivnak@redhat.com)
- 970777 - the new importer no longer looks for the non-existant CLI option
  --copy-children during a copy operation. (mhrivnak@redhat.com)
- 923334 - fix processing of task.result and restructure command to work with a
  list of tasks. (jortel@redhat.com)
- 955700 - Added all command to pulp-admin rpm repo copy to copy all content
  units and unit tests for the same (skarmark@redhat.com)
- 969579 - Further corrections to the deps for yumplugins
  (jason.dobies@redhat.com)
- 969579 - The client-side yum plugins don't require the server
  (jason.dobies@redhat.com)
- 971138 - Include a missing module from my last commit. (rbarlow@redhat.com)
- 971138 - Add a new contents command to the CLI for ISO repos.
  (rbarlow@redhat.com)
- 970741 - Updated nectar depedency for error_msg support
  (jason.dobies@redhat.com)
- 970787 - Add a unit removal command to the ISO client. (rbarlow@redhat.com)
- 970746 - Updated recipes for new proxy_* config names
  (jason.dobies@redhat.com)
- 970636 - Scope the fields loaded for the copy to minimize RAM.
  (jason.dobies@redhat.com)
- 970269 - making the 'id' attribute of errata references optional, since
  evidence suggests that they are not present in rhel6 repos.
  (mhrivnak@redhat.com)
- 970267 - removing the use of a parameter that didn't exist in python 2.6.
  Thankfully I was passing the default value anyway, so the 2.6 behavior is
  what I want even without the parameter. (mhrivnak@redhat.com)
- 968535 - leverage --no-compress; need to compensate for anaconda bug related
  to compressed metadata. (jortel@redhat.com)
- 968543 - remove conditional in pulp_version macro. (jortel@redhat.com)
- 963774 - Added the *sort_index fields to the search indexes
  (jason.dobies@redhat.com)
- 965818 - Added translation from new format for provides/requires to a more
  user-friendly output (jason.dobies@redhat.com)
- 955702 - updating documentation for mirroring a repository with a valid url
  and corresponding output (skarmark@redhat.com)
- 966178 - Added default to remove-missing (jason.dobies@redhat.com)
- 950690 - Removed copy commands that aren't supported in the plugin
  (jason.dobies@redhat.com)
- 966178 - Added default to remove-missing (jason.dobies@redhat.com)
- 959823 - splitting up a query for existing units by type, allowing each query
  to limit which fields are loaded, thus reducing the memory footprint.
  (mhrivnak@redhat.com)
- 957870 - translate errata into full NEVRA package names. (jortel@redhat.com)
- 956372 - fix errata installs. (jortel@redhat.com)
- 954038 - minor changes to fix unit tests (skarmark@redhat.com)
- 954038 - minor changes to fix unit tests (skarmark@redhat.com)
- 954038 - minor renaming (skarmark@redhat.com)
- 954038 - updating rpm package profiler applicability api to accept unit ids
  instead of unit keys (skarmark@redhat.com)
- 954038 - updating errata profiler applicability api for accept unit ids
  instead of unit keys (skarmark@redhat.com)
- 887000 - leveraging new cancel report to keep cancelled state
  (jason.connor@gmail.com)
- 924778 - Provide option to skip re-uploading existing files
  (jason.dobies@redhat.com)
- 953575 - Corrected relative_url to being a required parameter
  (jason.dobies@redhat.com)
- 950695 - Mike's going to take the presto data out of the scratch pad
  entirely, so even if this test wasn't horribly broken by making a live
  connection, it wouldn't be valid in another month anyway.
  (jason.dobies@redhat.com)
- 955172 - Removing rhsm from our repo and now using the regular python-rhsm
  (mhrivnak@redhat.com)
- 953665 - added the ability for copy operations to not also copy child units,
  such as a group copying its RPMs. Also restricted the fetching of existing
  units to their unit key fields, which reduced RAM use tremendously. Copying a
  RHEL6 repo went from using about 4.3GB of RAM to < 100MB.
  (mhrivnak@redhat.com)
- 928084 - The ISOImporter now handles malformed PULP_MANIFEST files.
  (rbarlow@redhat.com)
- 950740 - add support {?dist} in the Release: in .spec files.
  (jortel@redhat.com)
- 947927 - When looking for nested elements in a copy, only check the source
  repository, not all of Pulp. By nested elements I mean RPMs in a package
  group or groups in a package category. (jason.dobies@redhat.com)
- 928509 - Added errata v. consumer centric applicability reports
  (jason.dobies@redhat.com)
- 949008 - Use a value of 2 for pycurl's SSL_VERIFYHOST setting instead of 1.
  (rbarlow@redhat.com)
- 949004 - Append trailing slashes to ISO feed URLs when they lack them.
  (rbarlow@redhat.com)
- 873313 - Very high memory usage during repo sync (jwmatthews@gmail.com)
- 923448 - made the changelog and filelist metadata migration more robust in
  terms of handling non-utf8 text encoding (mhrivnak@redhat.com)
- 923351 - updating errata profiler applicability function to add errata
  details to the applicability report (skarmark@redhat.com)
- 923794 - The error report coming out of the yum importer can't be serialized
  to the database (jwmatthews@gmail.com)
- 923792 - Errata queries during sync don't properly limit returned data
  (jwmatthews@gmail.com)
- 920322 - Use import_units() inside of _import_pkg_category_unit() to ensure
  that we handle package groups correctly. (rbarlow@redhat.com)
- 919519 - Adjust documentation to reflect new export publishing location.
  (rbarlow@redhat.com)
- 919519 - The export distributor now published to /pulp/exports instead of
  /pulp/isos. (rbarlow@redhat.com)
- 912836 - Fix disconnect between rpm repo extension and repolib with regard to
  GPG.keys. (jortel@redhat.com)
- 917083 - ghost pulp.repo so it's cleaned up on uninstall. (jortel@redhat.com)

* Mon Mar 04 2013 Jeff Ortel <jortel@redhat.com> 2.1.0-1
- 902514 - removed the <VirtualHost *:80> block in favor of using the
  platform's authoritative one. (mhrivnak@redhat.com)
- 916336 - Change the default num_threads to 4. (rbarlow@redhat.com)
- 913172 - Fixed a section heading and added info about configuring a proxy for
  global use (mhrivnak@redhat.com)
- 889565 - Corrected configuration options from being flags to options
  (jason.dobies@redhat.com)
- 905119 - Remove unused /ks alias from the pulp_rpm.conf file.
  (rbarlow@redhat.com)
- 700945 - Include changelog and filelist info as part of rpm metadata
  (pkilambi@redhat.com)
- 782490 - include the distributor config key as part of key list
  (pkilambi@redhat.com)
- 876725 - minor update to effectively use details.get (skarmark@redhat.com)
- 782490 - pkgtags are currently ignored, skip them by default. User has a
  choice to enable it in yum_distributor config (pkilambi@redhat.com)
- 903387 - include /var/lib/pulp/published in pulp-rpm-plugins.
  (jortel@redhat.com)
- 896027 - pulp-rpm-common owns site-packages/pulp_rpm directory only.
  (jortel@redhat.com)
- 903262 - Added boolean parser to only-newest command
  (jason.dobies@redhat.com)
- 876725 - adding support for best effort install of content and unit tests
  (skarmark@redhat.com)
- 894467 - Fixed incorrect validation for proxy port (jason.dobies@redhat.com)
- 891423 - fix pkg group and category copy (pkilambi@redhat.com)
- 891731 - fix the metadata for uploaded rpms to remove relaptive paths from
  location tags (pkilambi@redhat.com)
- 891760 - Remove unnecessary and risky logging statements.
  (rbarlow@redhat.com)
- 887041 - Add troubleshooting section to docs. (rbarlow@redhat.com)
- 887032 - Added docs about how to get entitlement certificates.
  (rbarlow@redhat.com)
- 887959 - Removing NameVirtualHost entries from plugin httpd conf files and
  adding it only at one place in main pulp.conf (skarmark@redhat.com)
- 886240 - fixing distribution sync and publish * set the distro location when
  grinder is invoked so treeinfo gets downloaded and symlinked to right
  location * fix the publish to lookup treeinfo and symlink to publish location
  (pkilambi@redhat.com)
- 886240 - yum's update_md skips updated date via xml generation, adding a
  check to see if its missing and fallback to issued date instead
  (pkilambi@redhat.com)
- 887388 - Fixed issue with non --details listing (jason.dobies@redhat.com)
- 886240 - Fixes generation of updateinfo XML if an errata spans more than 1
  collection, yum will output the XML with an extra '</pkglist>' interspersed
  between each <collection>. (jmatthews@redhat.com)
- 887388 - Strip out the feed SSL info and replace with safe message
  (jason.dobies@redhat.com)
- 887368 - implement bind handler clean(). (jortel@redhat.com)
- 886240 - updated comps parsing so it will auto wrap a file with GzipFile if
  it ends with .gz, even if comes from 'groups' data and not 'group_gz'
  (jmatthews@redhat.com)
- 887123 - Process --verify-feed-ssl as a boolan. (rbarlow@redhat.com)
- 887026 - The yum distributor should not have been storing this value in
  server.conf. (jason.dobies@redhat.com)
- 886986 - Default to verifying feed SSL certificates. (rbarlow@redhat.com)
- 885264 - bump grinder requires to: 0.1.11-1. (jortel@redhat.com)
- 886240 - repo sync for a repo created with a feed of /var/lib/pulp of another
  repo results in less number of contents than the original repo
  (jmatthews@redhat.com)
- 886240 - repo sync for a repo created with a feed of /var/lib/pulp of another
  repo results in less number of contents than the original repo Updated logic
  for pagination of package metadata (jmatthews@redhat.com)
- 857528 - Added missing feed message to the progress report so the client sees
  it (jason.dobies@redhat.com)
- 885264 - require grinder 0.1.10 (jortel@redhat.com)
- 881355 - fixed errata install CLI result parsing. (jortel@redhat.com)
- 882421 - moving remove() method into the platform library so it can be used
  by other extension families (mhrivnak@redhat.com)
- 874241 - Alter the CLI help text to specify that relative_urls must match our
  regex. (rbarlow@redhat.com)
- 874241 - Allow relative URLs to have the forward slash character.
  (rbarlow@redhat.com)
- 874241 - Only allow alphanumerics, underscores, and dashes in the
  relative_url. (rbarlow@redhat.com)
- 876637 - adding validation for empty feed url (skarmark@redhat.com)
- 881932 - updated bind/unbind output. (jortel@redhat.com)
- 880441 - Ported over group commands from builtins (temporary hack for 2.0)
  (jason.dobies@redhat.com)
- 880391 - added remove distribution cli command (skarmark@redhat.com)
- 877161 - importer side of changes to orphan distribution units
  (pkilambi@redhat.com)
- 877047 - if a file already exists, do not try to create a symlink
  (pkilambi@redhat.com)
- 881639 - fix error message when binding does not exist. (jortel@redhat.com)
- 869099 - fix to the plugin progress callback so delta rpm progress doesnt
  override rpm progress (pkilambi@redhat.com)
- 866491 - Translate bad data property name into CLI flag
  (jason.dobies@redhat.com)
- 858855 - Directory created at runtime but included here so that it's cleaned
  up when rpm plugins are uninstalled. (jortel@redhat.com)
- 862290 - Added support for non-RPM repo listing (jason.dobies@redhat.com)
- 878548 - Added empty conf files for the plugins in case we need to tell users
  to edit them in the future. I'd have liked to add comments about possible
  values, but comments aren't supported in JSON. (jason.dobies@redhat.com)
- 877488 - Removing publish schedules section (jason.dobies@redhat.com)
- 873419 - searching for RPMs with the --details flag works properly again
  (mhrivnak@redhat.com)
- 876260 - Fixed the export_distributor removal fix (jason.dobies@redhat.com)
- 875163 - Remove the export distributor from being displayed in --details
  (jason.dobies@redhat.com)
- 875163 - use group as the xml filename when generating comps so modifyrepo
  uses that as type id which yum expects (pkilambi@redhat.com)

* Thu Dec 20 2012 Jeff Ortel <jortel@redhat.com> 2.0.6-1
- 887959 - Removing NameVirtualHost entries from plugin httpd conf files and
  adding it only at one place in main pulp.conf (skarmark@redhat.com)
- 886240 - fixing distribution sync and publish * set the distro location when
  grinder is invoked so treeinfo gets downloaded and symlinked to right
  location * fix the publish to lookup treeinfo and symlink to publish location
  (pkilambi@redhat.com)
- 886240 - yum's update_md skips updated date via xml generation, adding a
  check to see if its missing and fallback to issued date instead
  (pkilambi@redhat.com)
- 887388 - Fixed issue with non --details listing (jason.dobies@redhat.com)
- 886240 - Fixes generation of updateinfo XML if an errata spans more than 1
  collection, yum will output the XML with an extra '</pkglist>' interspersed
  between each <collection>. (jmatthews@redhat.com)
- 887388 - Strip out the feed SSL info and replace with safe message
  (jason.dobies@redhat.com)
- 887368 - implement bind handler clean(). (jortel@redhat.com)
- 886240 - updated comps parsing so it will auto wrap a file with GzipFile if
  it ends with .gz, even if comes from 'groups' data and not 'group_gz'
  (jmatthews@redhat.com)
- 887123 - Process --verify-feed-ssl as a boolan. (rbarlow@redhat.com)
- 887026 - The yum distributor should not have been storing this value in
  server.conf. (jason.dobies@redhat.com)
- 886986 - Default to verifying feed SSL certificates. (rbarlow@redhat.com)
- 885264 - bump grinder requires to: 0.1.11-1. (jortel@redhat.com)
- 886240 - repo sync for a repo created with a feed of /var/lib/pulp of another
  repo results in less number of contents than the original repo
  (jmatthews@redhat.com)
- 886240 - repo sync for a repo created with a feed of /var/lib/pulp of another
  repo results in less number of contents than the original repo Updated logic
  for pagination of package metadata (jmatthews@redhat.com)
- 857528 - Added missing feed message to the progress report so the client sees
  it (jason.dobies@redhat.com)
- 885264 - require grinder 0.1.10 (jortel@redhat.com)
- 881355 - fixed errata install CLI result parsing. (jortel@redhat.com)
- 882421 - moving remove() method into the platform library so it can be used
  by other extension families (mhrivnak@redhat.com)
- 874241 - Alter the CLI help text to specify that relative_urls must match our
  regex. (rbarlow@redhat.com)
- 874241 - Allow relative URLs to have the forward slash character.
  (rbarlow@redhat.com)
- 874241 - Only allow alphanumerics, underscores, and dashes in the
  relative_url. (rbarlow@redhat.com)
- 876637 - adding validation for empty feed url (skarmark@redhat.com)
- 881932 - updated bind/unbind output. (jortel@redhat.com)
- 880441 - Ported over group commands from builtins (temporary hack for 2.0)
  (jason.dobies@redhat.com)
- 880391 - added remove distribution cli command (skarmark@redhat.com)
- 877161 - importer side of changes to orphan distribution units
  (pkilambi@redhat.com)
- 877047 - if a file already exists, do not try to create a symlink
  (pkilambi@redhat.com)
- 881639 - fix error message when binding does not exist. (jortel@redhat.com)
- 869099 - fix to the plugin progress callback so delta rpm progress doesnt
  override rpm progress (pkilambi@redhat.com)
- 866491 - Translate bad data property name into CLI flag
  (jason.dobies@redhat.com)
- 858855 - Directory created at runtime but included here so that it's cleaned
  up when rpm plugins are uninstalled. (jortel@redhat.com)
- 862290 - Added support for non-RPM repo listing (jason.dobies@redhat.com)
- 878548 - Added empty conf files for the plugins in case we need to tell users
  to edit them in the future. I'd have liked to add comments about possible
  values, but comments aren't supported in JSON. (jason.dobies@redhat.com)
- 877488 - Removing publish schedules section (jason.dobies@redhat.com)
- 873419 - searching for RPMs with the --details flag works properly again
  (mhrivnak@redhat.com)
- 876260 - Fixed the export_distributor removal fix (jason.dobies@redhat.com)
- 875163 - Remove the export distributor from being displayed in --details
  (jason.dobies@redhat.com)
- 875163 - use group as the xml filename when generating comps so modifyrepo
  uses that as type id which yum expects (pkilambi@redhat.com)
- 876174 - Migrated over missing consumer commands (jason.dobies@redhat.com)<|MERGE_RESOLUTION|>--- conflicted
+++ resolved
@@ -13,13 +13,8 @@
 # ---- Pulp (rpm) --------------------------------------------------------------
 
 Name: pulp-rpm
-<<<<<<< HEAD
 Version: 2.6.0
 Release: 0.1.alpha%{?dist}
-=======
-Version: 2.5.2
-Release: 0.0.beta%{?dist}
->>>>>>> 99696584
 Summary: Support for RPM content in the Pulp platform
 Group: Development/Languages
 License: GPLv2
@@ -286,9 +281,6 @@
 
 
 %changelog
-<<<<<<< HEAD
-* Fri Nov 21 2014 Chris Duryee <cduryee@redhat.com> 2.6.0-0.1.alpha
-=======
 * Fri Dec 19 2014 Randy Barlow <rbarlow@redhat.com> 2.5.2-0.0.beta
 - 1175818 - Fix failure on Errata with missing "sum" (rbarlow@redhat.com)
 - 1171280 - ensure packages are available when calculating applicability
@@ -297,7 +289,6 @@
   (skarmark@redhat.com)
 
 * Wed Dec 10 2014 Barnaby Court <bcourt@redhat.com> 2.5.1-1
->>>>>>> 99696584
 - 11157852 - Convert timestamp values in the repomd to integers from floats
   (bcourt@redhat.com)
 - 1165355 - Sanitize checksum types. (rbarlow@redhat.com)
