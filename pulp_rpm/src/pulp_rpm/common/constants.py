# Copyright (c) 2012 Red Hat, Inc.
#
# This software is licensed to you under the GNU General Public
# License as published by the Free Software Foundation; either version
# 2 of the License (GPLv2) or (at your option) any later version.
# There is NO WARRANTY for this software, express or implied,
# including the implied warranties of MERCHANTABILITY,
# NON-INFRINGEMENT, or FITNESS FOR A PARTICULAR PURPOSE. You should
# have received a copy of GPLv2 along with this software; if not, see
# http://www.gnu.org/licenses/old-licenses/gpl-2.0.txt.

# -- progress states ----------------------------------------------------------

# These are used by the RPM reports, but not by the ISO reports (since those use their own state machines)
STATE_NOT_STARTED = 'NOT_STARTED'
STATE_RUNNING = 'IN_PROGRESS'
STATE_COMPLETE = 'FINISHED'
STATE_FAILED = 'FAILED'
STATE_SKIPPED = 'SKIPPED'
STATE_CANCELLED = 'CANCELLED'

COMPLETE_STATES = (STATE_COMPLETE, STATE_FAILED, STATE_SKIPPED)

# Codes included in the progress report for each unit to identify what went wrong
ERROR_SIZE_VERIFICATION = 'size_mismatch'
ERROR_CHECKSUM_VERIFICATION = 'checksum_mismatch'

# -- configuration ------------------------------------------------------------

# Used as a note on a repository to indicate it is a Puppet repository
REPO_NOTE_RPM = 'rpm-repo'
REPO_NOTE_ISO = 'iso-repo'

PUBLISHED_DISTRIBUTION_FILES_KEY = 'published_distributions'

# Importer configuration key names
CONFIG_COPY_CHILDREN                = 'copy_children'
<<<<<<< HEAD
CONFIG_FEED_URL                     = 'feed_url'
CONFIG_MAX_SPEED                    = 'max_speed'
CONFIG_NEWEST                       = 'newest'
CONFIG_NUM_THREADS                  = 'num_threads'
# The default number of threads to be used with downloading ISOs. We should convert the RPM code to
# use this same value.
CONFIG_NUM_THREADS_DEFAULT          = 5
CONFIG_PROXY_PASSWORD               = 'proxy_password'
CONFIG_PROXY_PORT                   = 'proxy_port'
CONFIG_PROXY_URL                    = 'proxy_url'
CONFIG_PROXY_USER                   = 'proxy_user'
CONFIG_SSL_CA_CERT                  = 'ssl_ca_cert'
CONFIG_SSL_CLIENT_CERT              = 'ssl_client_cert'
CONFIG_SSL_CLIENT_KEY               = 'ssl_client_key'
# Whether Units (currently only ISOs use this) should be validated during syncs, or when uploaded
CONFIG_VALIDATE_UNITS               = 'validate_units'
CONFIG_VALIDATE_UNITS_DEFAULT       = True
=======

# The default number of threads to be used with downloading ISOs. We should convert the RPM code to
# use this same value.
CONFIG_MAX_DOWNLOADS_DEFAULT        = 5
# By default, we should use the CA certificate to validate the remote host
CONFIG_SSL_VALIDATION_DEFAULT       = True
# By default, do not remove units that are in the repo that are not in the feed
CONFIG_UNITS_REMOVE_MISSING_DEFAULT = False
# By default, lets validate units
CONFIG_VALIDATE_DEFAULT             = True
>>>>>>> 60d64229

# Distributor configuration key names
CONFIG_SERVE_HTTP          = 'serve_http'
CONFIG_SERVE_HTTP_DEFAULT  = False
CONFIG_SERVE_HTTPS         = 'serve_https'
CONFIG_SERVE_HTTPS_DEFAULT = True
# This is the CA that we should verify client entitlement certificates with. If it is set, and protected repos
# are enabled serverwide, we will protect the repo with this cert over SSL. If it is unset, no repo protection
# will be configured. This option is currently only used by the ISO distributor.
CONFIG_SSL_AUTH_CA_CERT = 'ssl_auth_ca_cert'

# Copy operation config
CONFIG_RECURSIVE = 'recursive'

EXPORT_HTTP_DIR="/var/lib/pulp/published/http/exports"
EXPORT_HTTPS_DIR="/var/lib/pulp/published/https/exports"
ISO_HTTP_DIR = "/var/lib/pulp/published/http/isos"
ISO_HTTPS_DIR = "/var/lib/pulp/published/https/isos"
ISO_MANIFEST_FILENAME = 'PULP_MANIFEST'

# There is no clean way to get the distribution storage location outside of the unit;
# we need this path when initializing grinder so the treeinfo file gets copied and
# symlinked to the right path. Once we have a nicer way of getting this path replace this
DISTRIBUTION_STORAGE_PATH = '/var/lib/pulp/content/distribution/'

# During publish we need to lookup and make sure the treeinfo exists; since the treeinfo
# can be '.treeinfo' or 'treeinfo' (in cdn case) we need to check which one exists
TREE_INFO_LIST = ['.treeinfo', 'treeinfo']

# -- extensions ---------------------------------------------------------------

# Number of units to display by name for operations that return a list of
# modules that were acted on, such as copy and remove
DISPLAY_UNITS_THRESHOLD = 100

# Profiler configuration key name
CONFIG_APPLICABILITY_REPORT_STYLE = 'report_style'
APPLICABILITY_REPORT_STYLE_BY_UNITS = 'by_units'
APPLICABILITY_REPORT_STYLE_BY_CONSUMERS = 'by_consumers'

# The path to the repo_auth.conf file
REPO_AUTH_CONFIG_FILE = '/etc/pulp/repo_auth.conf'<|MERGE_RESOLUTION|>--- conflicted
+++ resolved
@@ -35,25 +35,6 @@
 
 # Importer configuration key names
 CONFIG_COPY_CHILDREN                = 'copy_children'
-<<<<<<< HEAD
-CONFIG_FEED_URL                     = 'feed_url'
-CONFIG_MAX_SPEED                    = 'max_speed'
-CONFIG_NEWEST                       = 'newest'
-CONFIG_NUM_THREADS                  = 'num_threads'
-# The default number of threads to be used with downloading ISOs. We should convert the RPM code to
-# use this same value.
-CONFIG_NUM_THREADS_DEFAULT          = 5
-CONFIG_PROXY_PASSWORD               = 'proxy_password'
-CONFIG_PROXY_PORT                   = 'proxy_port'
-CONFIG_PROXY_URL                    = 'proxy_url'
-CONFIG_PROXY_USER                   = 'proxy_user'
-CONFIG_SSL_CA_CERT                  = 'ssl_ca_cert'
-CONFIG_SSL_CLIENT_CERT              = 'ssl_client_cert'
-CONFIG_SSL_CLIENT_KEY               = 'ssl_client_key'
-# Whether Units (currently only ISOs use this) should be validated during syncs, or when uploaded
-CONFIG_VALIDATE_UNITS               = 'validate_units'
-CONFIG_VALIDATE_UNITS_DEFAULT       = True
-=======
 
 # The default number of threads to be used with downloading ISOs. We should convert the RPM code to
 # use this same value.
@@ -64,7 +45,6 @@
 CONFIG_UNITS_REMOVE_MISSING_DEFAULT = False
 # By default, lets validate units
 CONFIG_VALIDATE_DEFAULT             = True
->>>>>>> 60d64229
 
 # Distributor configuration key names
 CONFIG_SERVE_HTTP          = 'serve_http'
