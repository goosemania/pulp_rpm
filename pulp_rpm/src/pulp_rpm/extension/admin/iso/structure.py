--- conflicted
+++ resolved
@@ -19,11 +19,8 @@
 from pulp.client.upload import manager as upload_lib
 
 from pulp_rpm.common import ids
-<<<<<<< HEAD
 from pulp_rpm.extension.admin.iso import contents, create_update, repo_list, status, sync_schedules
-=======
-from pulp_rpm.extension.admin.iso import create_update, repo_list, status, sync_schedules, upload
->>>>>>> 5c26a693
+from pulp_rpm.extension.admin.iso import contents, create_update, repo_list, status, sync_schedules, upload
 
 
 SECTION_PUBLISH = 'publish'
@@ -132,11 +129,8 @@
 
     add_schedules_section(context, sync_section)
 
-<<<<<<< HEAD
     renderer = status.ISOStatusRenderer(context)
     sync_section.add_command(sync_publish.RunSyncRepositoryCommand(context, renderer))
-=======
-    return sync_section
 
 
 def add_uploads_section(context, repo_section):
@@ -172,5 +166,4 @@
     chunk_size = int(context.config['server']['upload_chunk_size'])
     upload_manager = upload_lib.UploadManager(upload_working_dir, context.server, chunk_size)
     upload_manager.initialize()
-    return upload_manager
->>>>>>> 5c26a693
+    return upload_manager