--- conflicted
+++ resolved
@@ -871,14 +871,9 @@
         """
         Call out to createrepo command line in order to process the files.
         """
-<<<<<<< HEAD
-        pipe = subprocess.Popen('createrepo_c -d --update --keep-all-metadata --skip-stat %s' % self.content_dir,
-                                shell=True, stdout=subprocess.PIPE, stderr=subprocess.PIPE)
-=======
         pipe = subprocess.Popen('createrepo_c -d --update --keep-all-metadata --skip-stat %s' %
                                 self.content_dir, shell=True, stdout=subprocess.PIPE,
                                 stderr=subprocess.PIPE)
->>>>>>> ada9d3d4
         stdout, stderr = pipe.communicate()
         if pipe.returncode != 0:
             result_string = '%s\n::\n%s' % (stdout, stderr)
