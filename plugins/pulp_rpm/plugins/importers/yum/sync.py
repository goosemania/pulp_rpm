--- conflicted
+++ resolved
@@ -131,20 +131,11 @@
         # we delete below
         self.tmp_dir = tempfile.mkdtemp(dir=self.working_dir)
         try:
-<<<<<<< HEAD
-            self.progress_status['metadata']['state'] = constants.STATE_RUNNING
-            self.set_progress()
-
-            # Verify that we have a feed url.  if there is no feed url then we have nothing to sync
-            if self.sync_feed is None:
-                raise PulpCodedException(error_code=error_codes.RPM1005)
-=======
             with self.update_state(self.progress_status['metadata']):
                 # Verify that we have a feed url.
                 # if there is no feed url, then we have nothing to sync
                 if self.sync_feed is None:
-                    raise FailedException(_('Unable to sync a repository that has no feed'))
->>>>>>> 183cb1eb
+                    raise PulpCodedException(error_code=error_codes.RPM1005)
 
                 metadata_files = self.get_metadata()
                 # Save the default checksum from the metadata
@@ -239,18 +230,6 @@
             _logger.debug(traceback.format_exc())
             raise PulpCodedException(error_code=error_codes.RPM1006)
 
-<<<<<<< HEAD
-        _logger.info(_('Downloading metadata files.'))
-
-        metadata_files.download_metadata_files()
-        self.downloader = None
-        _logger.info(_('Generating metadata databases.'))
-        metadata_files.generate_dbs()
-        self.import_unknown_metadata_files(metadata_files)
-        # TODO: verify metadata
-        # metadata_files.verify_metadata_files()
-        return metadata_files
-=======
         scratchpad = self.sync_conduit.get_scratchpad() or {}
         previous_revision = scratchpad.get(constants.REPOMD_REVISION_KEY, 0)
         previous_skip_set = set(scratchpad.get(constants.PREVIOUS_SKIP_LIST, []))
@@ -289,7 +268,6 @@
             scratchpad[constants.PREVIOUS_SKIP_LIST] = self.call_config.get(
                 constants.CONFIG_SKIP, [])
             self.sync_conduit.set_scratchpad(scratchpad)
->>>>>>> 183cb1eb
 
     def save_default_metadata_checksum_on_repo(self, metadata_files):
         """
